import os
import time
import threading
import argparse
from mmgp import offload, safetensors2, profile_type 
try:
    import triton
except ImportError:
    pass
from pathlib import Path
from datetime import datetime
import gradio as gr
import random
import json
import wan
from wan.configs import MAX_AREA_CONFIGS, WAN_CONFIGS, SUPPORTED_SIZES
from wan.utils.utils import cache_video
from wan.modules.attention import get_attention_modes, get_supported_attention_modes
import torch
import gc
import traceback
import math
import asyncio
from wan.utils import prompt_parser
import base64
import io
from PIL import Image
PROMPT_VARS_MAX = 10

target_mmgp_version = "3.3.4"
from importlib.metadata import version
mmgp_version = version("mmgp")
if mmgp_version != target_mmgp_version:
    print(f"Incorrect version of mmgp ({mmgp_version}), version {target_mmgp_version} is needed. Please upgrade with the command 'pip install -r requirements.txt'")
    exit()
queue = []
lock = threading.Lock()
current_task_id = None
task_id = 0
progress_tracker = {}
tracker_lock = threading.Lock()
file_list = []
last_model_type = None

def format_time(seconds):
    if seconds < 60:
        return f"{seconds:.1f}s"
    elif seconds < 3600:
        minutes = seconds / 60
        return f"{minutes:.1f}m"
    else:
        hours = int(seconds // 3600)
        minutes = int((seconds % 3600) // 60)
        return f"{hours}h {minutes}m"

def pil_to_base64_uri(pil_image, format="png", quality=75):
    if pil_image is None:
        return None
    buffer = io.BytesIO()
    try:
        img_to_save = pil_image
        if format.lower() == 'jpeg' and pil_image.mode == 'RGBA':
            img_to_save = pil_image.convert('RGB')
        elif format.lower() == 'png' and pil_image.mode not in ['RGB', 'RGBA', 'L', 'P']:
             img_to_save = pil_image.convert('RGBA')
        elif pil_image.mode == 'P':
             img_to_save = pil_image.convert('RGBA' if 'transparency' in pil_image.info else 'RGB')
        if format.lower() == 'jpeg':
            img_to_save.save(buffer, format=format, quality=quality)
        else:
            img_to_save.save(buffer, format=format)
        img_bytes = buffer.getvalue()
        encoded_string = base64.b64encode(img_bytes).decode("utf-8")
        return f"data:image/{format.lower()};base64,{encoded_string}"
    except Exception as e:
        print(f"Error converting PIL to base64: {e}")
        return None

def runner():
    global current_task_id
    while True:
        with lock:
            for item in queue:
                task_id_runner = item['id']
                with tracker_lock:
                    progress = progress_tracker.get(task_id_runner, {})
                
                if item['state'] == "Processing":
                    current_step = progress.get('current_step', 0)
                    total_steps = progress.get('total_steps', 0)
                    elapsed = time.time() - progress.get('start_time', time.time())
                    status = progress.get('status', "")
                    repeats = progress.get("repeats", "0/0")
                    item.update({
                        'progress': f"{((current_step/total_steps)*100 if total_steps > 0 else 0):.1f}%",
                        'steps': f"{current_step}/{total_steps}",
                        'time': format_time(elapsed),
                        'repeats': f"{repeats}",
                        'status': f"{status}"
                    })
            if not any(item['state'] == "Processing" for item in queue):
                for item in queue:
                    if item['state'] == "Queued":
                        item['status'] = "Processing"
                        item['state'] = "Processing"
                        current_task_id = item['id']
                        threading.Thread(target=process_task, args=(item,)).start()
                        break
        time.sleep(1)

def process_prompt_and_add_tasks(
    prompt,
    negative_prompt,
    resolution,
    video_length,
    seed,
    num_inference_steps,
    guidance_scale,
    flow_shift,
    embedded_guidance_scale,
    repeat_generation,
    multi_images_gen_type,
    tea_cache,
    tea_cache_start_step_perc,
    loras_choices,
    loras_mult_choices,
    image_prompt_type,
    image_to_continue,
    image_to_end,
    video_to_continue,
    max_frames,
    RIFLEx_setting,
    slg_switch,
    slg_layers,
    slg_start,
    slg_end,
    cfg_star_switch,
    cfg_zero_step,
    state_arg,
    image2video
):
    if len(prompt) ==0:
        return
    prompt, errors = prompt_parser.process_template(prompt)
    if len(errors) > 0:
        gr.Info("Error processing prompt template: " + errors)
        return
    prompts = prompt.replace("\r", "").split("\n")
    prompts = [prompt.strip() for prompt in prompts if len(prompt.strip())>0 and not prompt.startswith("#")]
    if len(prompts) ==0:
        return

    for single_prompt in prompts:
        task_params = (
            single_prompt,
            negative_prompt,
            resolution,
            video_length,
            seed,
            num_inference_steps,
            guidance_scale,
            flow_shift,
            embedded_guidance_scale,
            repeat_generation,
            multi_images_gen_type,
            tea_cache,
            tea_cache_start_step_perc,
            loras_choices,
            loras_mult_choices,
            image_prompt_type,
            image_to_continue,
            image_to_end,
            video_to_continue,
            max_frames,
            RIFLEx_setting,
            slg_switch,
            slg_layers,
            slg_start,
            slg_end,
            cfg_star_switch,
            cfg_zero_step,
            state_arg,
            image2video
        )
        add_video_task(*task_params)
    return update_queue_data()

def process_task(task):
    try:
        task_id, *params = task['params']
        generate_video(task_id, *params)
    finally:
        with lock:
            queue[:] = [item for item in queue if item['id'] != task['id']]
        with tracker_lock:
            if task['id'] in progress_tracker:
                del progress_tracker[task['id']]

def add_video_task(*params):
    global task_id
    with lock:
        task_id += 1
        current_task_id = task_id
        start_image_data = params[16] if len(params) > 16 else None
        end_image_data = params[17] if len(params) > 17 else None

        queue.append({
            "id": current_task_id,
            "params": (current_task_id,) + params,
            "state": "Queued",
            "status": "Queued",
            "repeats": "0/0",
            "progress": "0.0%",
            "steps": f"0/{params[5]}",
            "time": "--",
            "prompt": params[0],
            "start_image_data": start_image_data,
            "end_image_data": end_image_data
        })
    return update_queue_data()

def move_up(selected_indices):
    if not selected_indices or len(selected_indices) == 0:
        return update_queue_data()
    idx = selected_indices[0]
    if isinstance(idx, list):
        idx = idx[0]
    idx = int(idx)
    with lock:
        if idx > 0:
            queue[idx], queue[idx-1] = queue[idx-1], queue[idx]
    return update_queue_data()

def move_down(selected_indices):
    if not selected_indices or len(selected_indices) == 0:
        return update_queue_data()
    idx = selected_indices[0]
    if isinstance(idx, list):
        idx = idx[0]
    idx = int(idx)
    with lock:
        if idx < len(queue)-1:
            queue[idx], queue[idx+1] = queue[idx+1], queue[idx]
    return update_queue_data()

def remove_task(selected_indices):
    if not selected_indices or len(selected_indices) == 0:
        return update_queue_data()
    idx = selected_indices[0]
    if isinstance(idx, list):
        idx = idx[0]
    idx = int(idx)
    with lock:
        if idx < len(queue):
            if idx == 0:
                wan_model._interrupt = True
            del queue[idx]
    return update_queue_data()

def update_queue_data():
    with lock:
        data = []
        for item in queue:
            truncated_prompt = (item['prompt'][:97] + '...') if len(item['prompt']) > 100 else item['prompt']
            full_prompt = item['prompt'].replace('"', '&quot;')
            prompt_cell = f'<span title="{full_prompt}">{truncated_prompt}</span>'
            start_img_uri = pil_to_base64_uri(item.get('start_image_data'), format="jpeg", quality=70)
            end_img_uri = pil_to_base64_uri(item.get('end_image_data'), format="jpeg", quality=70)
            thumbnail_size = "50px"
            start_img_md = ""
            end_img_md = ""
            if start_img_uri:
                start_img_md = f'<img src="{start_img_uri}" alt="Start" style="max-width:{thumbnail_size}; max-height:{thumbnail_size}; display: block; margin: auto; object-fit: contain;" />'
            if end_img_uri:
                end_img_md = f'<img src="{end_img_uri}" alt="End" style="max-width:{thumbnail_size}; max-height:{thumbnail_size}; display: block; margin: auto; object-fit: contain;" />'
            data.append([
                item.get('status', "Starting"),
                item.get('repeats', "0/0"),
                item.get('progress', "0.0%"),
                item.get('steps', ''),
                item.get('time', '--'),
                prompt_cell,
                start_img_md,
                end_img_md,
                "↑",
                "↓",
                "✖"
            ])
        return data

def _parse_args():
    parser = argparse.ArgumentParser(
        description="Generate a video from a text prompt or image using Gradio")

    parser.add_argument(
        "--quantize-transformer",
        action="store_true",
        help="On the fly 'transformer' quantization"
    )

    parser.add_argument(
        "--share",
        action="store_true",
        help="Create a shared URL to access webserver remotely"
    )

    parser.add_argument(
        "--lock-config",
        action="store_true",
        help="Prevent modifying the configuration from the web interface"
    )

    parser.add_argument(
        "--preload",
        type=str,
        default="0",
        help="Megabytes of the diffusion model to preload in VRAM"
    )

    parser.add_argument(
        "--multiple-images",
        action="store_true",
        help="Allow inputting multiple images with image to video"
    )


    parser.add_argument(
        "--lora-dir-i2v",
        type=str,
        default="",
        help="Path to a directory that contains Loras for i2v"
    )


    parser.add_argument(
        "--lora-dir",
        type=str,
        default="", 
        help="Path to a directory that contains Loras"
    )

    parser.add_argument(
        "--check-loras",
        action="store_true",
        help="Filter Loras that are not valid"
    )


    parser.add_argument(
        "--lora-preset",
        type=str,
        default="",
        help="Lora preset to preload"
    )

    parser.add_argument(
        "--i2v-settings",
        type=str,
        default="i2v_settings.json",
        help="Path to settings file for i2v"
    )

    parser.add_argument(
        "--t2v-settings",
        type=str,
        default="t2v_settings.json",
        help="Path to settings file for t2v"
    )

    # parser.add_argument(
    #     "--lora-preset-i2v",
    #     type=str,
    #     default="",
    #     help="Lora preset to preload for i2v"
    # )

    parser.add_argument(
        "--profile",
        type=str,
        default=-1,
        help="Profile No"
    )

    parser.add_argument(
        "--verbose",
        type=str,
        default=1,
        help="Verbose level"
    )

    parser.add_argument(
        "--steps",
        type=int,
        default=0,
        help="default denoising steps"
    )

    parser.add_argument(
        "--frames",
        type=int,
        default=0,
        help="default number of frames"
    )

    parser.add_argument(
        "--seed",
        type=int,
        default=-1,
        help="default generation seed"
    )

    parser.add_argument(
        "--advanced",
        action="store_true",
        help="Access advanced options by default"
    )

    parser.add_argument(
        "--server-port",
        type=str,
        default=0,
        help="Server port"
    )

    parser.add_argument(
        "--server-name",
        type=str,
        default="",
        help="Server name"
    )
    parser.add_argument(
        "--gpu",
        type=str,
        default="",
        help="Default GPU Device"
    )

    parser.add_argument(
        "--open-browser",
        action="store_true",
        help="open browser"
    )

    parser.add_argument(
        "--t2v",
        action="store_true",
        help="text to video mode"
    )

    parser.add_argument(
        "--i2v",
        action="store_true",
        help="image to video mode"
    )

    parser.add_argument(
        "--t2v-14B",
        action="store_true",
        help="text to video mode 14B model"
    )

    parser.add_argument(
        "--t2v-1-3B",
        action="store_true",
        help="text to video mode 1.3B model"
    )
    parser.add_argument(
        "--i2v-1-3B",
        action="store_true",
        help="Fun InP image to video mode 1.3B model"
    )

    parser.add_argument(
        "--i2v-14B",
        action="store_true",
        help="image to video mode 14B model"
    )


    parser.add_argument(
        "--compile",
        action="store_true",
        help="Enable pytorch compilation"
    )

    parser.add_argument(
        "--listen",
        action="store_true",
        help="Server accessible on local network"
    )

    # parser.add_argument(
    #     "--fast",
    #     action="store_true",
    #     help="use Fast model"
    # )

    # parser.add_argument(
    #     "--fastest",
    #     action="store_true",
    #     help="activate the best config"
    # )

    parser.add_argument(
    "--attention",
    type=str,
    default="",
    help="attention mode"
    )

    parser.add_argument(
    "--vae-config",
    type=str,
    default="",
    help="vae config mode"
    )    

    args = parser.parse_args()

    return args

def get_lora_dir(i2v):
    lora_dir =args.lora_dir
    if i2v and len(lora_dir)==0:
        lora_dir =args.lora_dir_i2v
    if len(lora_dir) > 0:
        return lora_dir

    root_lora_dir = "loras_i2v" if i2v else "loras"

    if  "1.3B" in (transformer_filename_i2v if i2v else transformer_filename_t2v) :
        lora_dir_1_3B = os.path.join(root_lora_dir, "1.3B")
        if os.path.isdir(lora_dir_1_3B ):
            return lora_dir_1_3B
    else:
        lora_dir_14B = os.path.join(root_lora_dir, "14B")
        if os.path.isdir(lora_dir_14B ):
            return lora_dir_14B
    return root_lora_dir    

attention_modes_installed = get_attention_modes()
attention_modes_supported = get_supported_attention_modes()
args = _parse_args()
args.flow_reverse = True
# torch.backends.cuda.matmul.allow_fp16_accumulation = True
lock_ui_attention = False
lock_ui_transformer = False
lock_ui_compile = False

preload =int(args.preload)
force_profile_no = int(args.profile)
verbose_level = int(args.verbose)
quantizeTransformer = args.quantize_transformer
check_loras = args.check_loras ==1
advanced = args.advanced

transformer_choices_t2v=["ckpts/wan2.1_text2video_1.3B_bf16.safetensors", "ckpts/wan2.1_text2video_14B_bf16.safetensors", "ckpts/wan2.1_text2video_14B_quanto_int8.safetensors"]   
transformer_choices_i2v=["ckpts/wan2.1_image2video_480p_14B_bf16.safetensors", "ckpts/wan2.1_image2video_480p_14B_quanto_int8.safetensors", "ckpts/wan2.1_image2video_720p_14B_bf16.safetensors", "ckpts/wan2.1_image2video_720p_14B_quanto_int8.safetensors", "ckpts/wan2.1_Fun_InP_1.3B_bf16.safetensors", "ckpts/wan2.1_Fun_InP_14B_bf16.safetensors", "ckpts/wan2.1_Fun_InP_14B_quanto_int8.safetensors", ]
text_encoder_choices = ["ckpts/models_t5_umt5-xxl-enc-bf16.safetensors", "ckpts/models_t5_umt5-xxl-enc-quanto_int8.safetensors"]

server_config_filename = "gradio_config.json"

if not Path(server_config_filename).is_file():
    server_config = {"attention_mode" : "auto",  
                     "transformer_filename": transformer_choices_t2v[0], 
                     "transformer_filename_i2v": transformer_choices_i2v[1],  
                     "text_encoder_filename" : text_encoder_choices[1],
                     "save_path": os.path.join(os.getcwd(), "gradio_outputs"),
                     "compile" : "",
                     "metadata_type": "metadata",
                     "default_ui": "t2v",
                     "boost" : 1,
                     "clear_file_list" : 0,
                     "vae_config": 0,
                     "profile" : profile_type.LowRAM_LowVRAM,
                     "reload_model": 2 }

    with open(server_config_filename, "w", encoding="utf-8") as writer:
        writer.write(json.dumps(server_config))
else:
    with open(server_config_filename, "r", encoding="utf-8") as reader:
        text = reader.read()
    server_config = json.loads(text)

def get_settings_file_name(i2v):
    return args.i2v_settings if i2v else args.t2v_settings

def get_default_settings(filename, i2v):
    def  get_default_prompt(i2v):
        if i2v:
            return "Several giant wooly mammoths approach treading through a snowy meadow, their long wooly fur lightly blows in the wind as they walk, snow covered trees and dramatic snow capped mountains in the distance, mid afternoon light with wispy clouds and a sun high in the distance creates a warm glow, the low camera view is stunning capturing the large furry mammal with beautiful photography, depth of field."
        else:
            return "A large orange octopus is seen resting on the bottom of the ocean floor, blending in with the sandy and rocky terrain. Its tentacles are spread out around its body, and its eyes are closed. The octopus is unaware of a king crab that is crawling towards it from behind a rock, its claws raised and ready to attack. The crab is brown and spiny, with long legs and antennae. The scene is captured from a wide angle, showing the vastness and depth of the ocean. The water is clear and blue, with rays of sunlight filtering through. The shot is sharp and crisp, with a high dynamic range. The octopus and the crab are in focus, while the background is slightly blurred, creating a depth of field effect."

    defaults_filename = get_settings_file_name(i2v)
    if not Path(defaults_filename).is_file():
        ui_defaults = {
            "prompts": get_default_prompt(i2v),
            "resolution": "832x480",
            "video_length": 81,
            "image_prompt_type" : 0, 
            "num_inference_steps": 30,
            "seed": -1,
            "repeat_generation": 1,
            "multi_images_gen_type": 0,        
            "guidance_scale": 5.0,
            "flow_shift": get_default_flow(filename, i2v),
            "negative_prompt": "",
            "activated_loras": [],
            "loras_multipliers": "",
            "tea_cache": 0.0,
            "tea_cache_start_step_perc": 0,
            "RIFLEx_setting": 0,
            "slg_switch": 0,
            "slg_layers": [9],
            "slg_start_perc": 10,
            "slg_end_perc": 90
        }
        with open(defaults_filename, "w", encoding="utf-8") as f:
            json.dump(ui_defaults, f, indent=4)
    else:
        with open(defaults_filename, "r", encoding="utf-8") as f:
            ui_defaults = json.load(f)

    default_seed = args.seed
    if default_seed > -1:
        ui_defaults["seed"] = default_seed
    default_number_frames = args.frames
    if default_number_frames > 0:
        ui_defaults["video_length"] = default_number_frames
    default_number_steps = args.steps
    if default_number_steps > 0:
        ui_defaults["num_inference_steps"] = default_number_steps
    return ui_defaults

transformer_filename_t2v = server_config["transformer_filename"]
transformer_filename_i2v = server_config.get("transformer_filename_i2v", transformer_choices_i2v[1]) 

text_encoder_filename = server_config["text_encoder_filename"]
attention_mode = server_config["attention_mode"]
if len(args.attention)> 0:
    if args.attention in ["auto", "sdpa", "sage", "sage2", "flash", "xformers"]:
        attention_mode = args.attention
        lock_ui_attention = True
    else:
        raise Exception(f"Unknown attention mode '{args.attention}'")

profile =  force_profile_no if force_profile_no >=0 else server_config["profile"]
compile = server_config.get("compile", "")
boost = server_config.get("boost", 1)
vae_config = server_config.get("vae_config", 0)
if len(args.vae_config) > 0:
    vae_config = int(args.vae_config)

reload_needed = False
default_ui = server_config.get("default_ui", "t2v") 
save_path = server_config.get("save_path", os.path.join(os.getcwd(), "gradio_outputs"))
use_image2video = default_ui != "t2v"
if args.t2v:
    use_image2video = False
if args.i2v:
    use_image2video = True
if args.t2v_14B:
    use_image2video = False
    if not "14B" in transformer_filename_t2v: 
        transformer_filename_t2v = transformer_choices_t2v[2]
    lock_ui_transformer = False

if args.i2v_14B:
    use_image2video = True
    if not "14B" in transformer_filename_i2v: 
        transformer_filename_i2v = transformer_choices_t2v[3]
    lock_ui_transformer = False

if args.t2v_1_3B:
    transformer_filename_t2v = transformer_choices_t2v[0]
    use_image2video = False
    lock_ui_transformer = False

if args.i2v_1_3B:
    transformer_filename_i2v = transformer_choices_i2v[4]
    use_image2video = True
    lock_ui_transformer = False

only_allow_edit_in_advanced = False
lora_preselected_preset = args.lora_preset
lora_preselected_preset_for_i2v = use_image2video
# if args.fast : #or args.fastest
#     transformer_filename_t2v = transformer_choices_t2v[2]
#     attention_mode="sage2" if "sage2" in attention_modes_supported else "sage"
#     default_tea_cache = 0.15
#     lock_ui_attention = True
#     lock_ui_transformer = True

if  args.compile: #args.fastest or
    compile="transformer"
    lock_ui_compile = True

model_filename = ""
lora_model_filename = ""
#attention_mode="sage"
#attention_mode="sage2"
#attention_mode="flash"
#attention_mode="sdpa"
#attention_mode="xformers"
# compile = "transformer"

def preprocess_loras(sd):
    if not use_image2video:
        return sd
    
    new_sd = {}
    first = next(iter(sd), None)
    if first == None:
        return sd
    if  not first.startswith("lora_unet_"):
        return sd
    print("Converting Lora Safetensors format to Lora Diffusers format")
    alphas = {}
    repl_list = ["cross_attn", "self_attn", "ffn"]
    src_list = ["_" + k + "_" for k in repl_list]
    tgt_list = ["." + k + "." for k in repl_list]

    for k,v in sd.items():
        k = k.replace("lora_unet_blocks_","diffusion_model.blocks.")

        for s,t in zip(src_list, tgt_list):
            k = k.replace(s,t)

        k = k.replace("lora_up","lora_B")
        k = k.replace("lora_down","lora_A")

        if "alpha" in k:
            alphas[k] = v
        else:
            new_sd[k] = v

    new_alphas = {}
    for k,v in new_sd.items():
        if "lora_B" in k:
            dim = v.shape[1]
        elif "lora_A" in k:
            dim = v.shape[0]
        else:
            continue
        alpha_key = k[:-len("lora_X.weight")] +"alpha"
        if alpha_key in alphas:
            scale = alphas[alpha_key] / dim
            new_alphas[alpha_key] = scale
        else:
            print(f"Lora alpha'{alpha_key}' is missing")
    new_sd.update(new_alphas)
    return new_sd


def download_models(transformer_filename, text_encoder_filename):
    def computeList(filename):
        pos = filename.rfind("/")
        filename = filename[pos+1:]
        return [filename]        
    
    from huggingface_hub import hf_hub_download, snapshot_download    
    repoId = "DeepBeepMeep/Wan2.1" 
    sourceFolderList = ["xlm-roberta-large", "",  ]
    fileList = [ [], ["Wan2.1_VAE_bf16.safetensors", "models_clip_open-clip-xlm-roberta-large-vit-huge-14-bf16.safetensors" ] + computeList(text_encoder_filename) + computeList(transformer_filename) ]   
    targetRoot = "ckpts/" 
    for sourceFolder, files in zip(sourceFolderList,fileList ):
        if len(files)==0:
            if not Path(targetRoot + sourceFolder).exists():
                snapshot_download(repo_id=repoId,  allow_patterns=sourceFolder +"/*", local_dir= targetRoot)
        else:
             for onefile in files:     
                if len(sourceFolder) > 0: 
                    if not os.path.isfile(targetRoot + sourceFolder + "/" + onefile ):          
                        hf_hub_download(repo_id=repoId,  filename=onefile, local_dir = targetRoot, subfolder=sourceFolder)
                else:
                    if not os.path.isfile(targetRoot + onefile ):          
                        hf_hub_download(repo_id=repoId,  filename=onefile, local_dir = targetRoot)


offload.default_verboseLevel = verbose_level
to_remove = ["models_clip_open-clip-xlm-roberta-large-vit-huge-14.pth", "Wan2.1_VAE.pth"]
for file_name in to_remove:
    file_name = os.path.join("ckpts",file_name)
    if os.path.isfile(file_name):
        try:
            os.remove(file_name)
        except:
            pass

download_models(transformer_filename_i2v if use_image2video else transformer_filename_t2v, text_encoder_filename) 

def sanitize_file_name(file_name, rep =""):
    return file_name.replace("/",rep).replace("\\",rep).replace(":",rep).replace("|",rep).replace("?",rep).replace("<",rep).replace(">",rep).replace("\"",rep) 

def extract_preset(lset_name, loras):
    loras_choices = []
    loras_choices_files = []
    loras_mult_choices = ""
    prompt =""
    full_prompt =""
    lset_name = sanitize_file_name(lset_name)
    lora_dir = get_lora_dir(use_image2video)
    if not lset_name.endswith(".lset"):
        lset_name_filename = os.path.join(lora_dir, lset_name + ".lset" ) 
    else:
        lset_name_filename = os.path.join(lora_dir, lset_name ) 
    error = ""
    if not os.path.isfile(lset_name_filename):
        error = f"Preset '{lset_name}' not found "
    else:
        missing_loras = []

        with open(lset_name_filename, "r", encoding="utf-8") as reader:
            text = reader.read()
        lset = json.loads(text)

        loras_choices_files = lset["loras"]
        for lora_file in loras_choices_files:
            choice = os.path.join(lora_dir, lora_file)
            if choice not in loras:
                missing_loras.append(lora_file)
            else:
                loras_choice_no = loras.index(choice)
                loras_choices.append(str(loras_choice_no))

        if len(missing_loras) > 0:
            error = f"Unable to apply Lora preset '{lset_name} because the following Loras files are missing or invalid: {missing_loras}"
        
        loras_mult_choices = lset["loras_mult"]
        prompt = lset.get("prompt", "")
        full_prompt = lset.get("full_prompt", False)
    return loras_choices, loras_mult_choices, prompt, full_prompt, error


    
def setup_loras(i2v, transformer,  lora_dir, lora_preselected_preset, split_linear_modules_map = None):
    loras =[]
    loras_names = []
    default_loras_choices = []
    default_loras_multis_str = ""
    loras_presets = []
    default_lora_preset = ""
    default_lora_preset_prompt = ""

    from pathlib import Path

    lora_dir = get_lora_dir(i2v)
    if lora_dir != None :
        if not os.path.isdir(lora_dir):
            raise Exception("--lora-dir should be a path to a directory that contains Loras")


    if lora_dir != None:
        import glob
        dir_loras =  glob.glob( os.path.join(lora_dir , "*.sft") ) + glob.glob( os.path.join(lora_dir , "*.safetensors") ) 
        dir_loras.sort()
        loras += [element for element in dir_loras if element not in loras ]

        dir_presets =  glob.glob( os.path.join(lora_dir , "*.lset") ) 
        dir_presets.sort()
        loras_presets = [ Path(Path(file_path).parts[-1]).stem for file_path in dir_presets]

    if transformer !=None:
        loras = offload.load_loras_into_model(transformer, loras,  activate_all_loras=False, check_only= True, preprocess_sd=preprocess_loras, split_linear_modules_map = split_linear_modules_map) #lora_multiplier,

    if len(loras) > 0:
        loras_names = [ Path(lora).stem for lora in loras  ]

    if len(lora_preselected_preset) > 0:
        if not os.path.isfile(os.path.join(lora_dir, lora_preselected_preset + ".lset")):
            raise Exception(f"Unknown preset '{lora_preselected_preset}'")
        default_lora_preset = lora_preselected_preset
        default_loras_choices, default_loras_multis_str, default_lora_preset_prompt, _ , error = extract_preset(default_lora_preset, loras)
        if len(error) > 0:
            print(error[:200])
    return loras, loras_names, loras_presets, default_loras_choices, default_loras_multis_str, default_lora_preset_prompt, default_lora_preset


def load_t2v_model(model_filename, value):

    cfg = WAN_CONFIGS['t2v-14B']
    # cfg = WAN_CONFIGS['t2v-1.3B']    
    print(f"Loading '{model_filename}' model...")

    wan_model = wan.WanT2V(
        config=cfg,
        checkpoint_dir="ckpts",
        device_id=0,
        rank=0,
        t5_fsdp=False,
        dit_fsdp=False,
        use_usp=False,
        model_filename=model_filename,
        text_encoder_filename= text_encoder_filename
    )

    pipe = {"transformer": wan_model.model, "text_encoder" : wan_model.text_encoder.model,  "vae": wan_model.vae.model } 

    return wan_model, pipe

def load_i2v_model(model_filename, value):

    print(f"Loading '{model_filename}' model...")

    if value == '720P':
        cfg = WAN_CONFIGS['i2v-14B']
        wan_model = wan.WanI2V(
            config=cfg,
            checkpoint_dir="ckpts",
            device_id=0,
            rank=0,
            t5_fsdp=False,
            dit_fsdp=False,
            use_usp=False,
            i2v720p= True,
            model_filename=model_filename,
            text_encoder_filename=text_encoder_filename
        )            
        pipe = {"transformer": wan_model.model, "text_encoder" : wan_model.text_encoder.model,  "text_encoder_2": wan_model.clip.model, "vae": wan_model.vae.model } #

    elif value == '480P':
        cfg = WAN_CONFIGS['i2v-14B']
        wan_model = wan.WanI2V(
            config=cfg,
            checkpoint_dir="ckpts",
            device_id=0,
            rank=0,
            t5_fsdp=False,
            dit_fsdp=False,
            use_usp=False,
            i2v720p= False,
            model_filename=model_filename,
            text_encoder_filename=text_encoder_filename

        )
        pipe = {"transformer": wan_model.model, "text_encoder" : wan_model.text_encoder.model,  "text_encoder_2": wan_model.clip.model, "vae": wan_model.vae.model } #
    else:
        raise Exception("Model i2v {value} not supported")
    return wan_model, pipe

def model_needed(i2v):
    return transformer_filename_i2v if i2v else transformer_filename_t2v

def load_models(i2v):
    global model_filename
    model_filename = model_needed(i2v)
    download_models(model_filename, text_encoder_filename)
    if i2v:
        res720P = "720p" in model_filename
        wan_model, pipe = load_i2v_model(model_filename, "720P" if res720P else "480P")
    else:
        wan_model, pipe = load_t2v_model(model_filename, "")
    kwargs = { "extraModelsToQuantize": None}
    if profile == 2 or profile == 4:
        kwargs["budgets"] = { "transformer" : 100 if preload  == 0 else preload, "text_encoder" : 100, "*" : 1000 }
        # if profile == 4:
        #     kwargs["partialPinning"] = True
    elif profile == 3:
        kwargs["budgets"] = { "*" : "70%" }
    offloadobj = offload.profile(pipe, profile_no= profile, compile = compile, quantizeTransformer = quantizeTransformer, loras = "transformer", **kwargs)  
    if len(args.gpu) > 0:
        torch.set_default_device(args.gpu)

    return wan_model, offloadobj, pipe["transformer"] 

wan_model, offloadobj, transformer = load_models(use_image2video)
if check_loras:
    setup_loras(use_image2video, transformer,  get_lora_dir(use_image2video), "", None)
    exit()
del transformer

gen_in_progress = False

def get_auto_attention():
    for attn in ["sage2","sage","sdpa"]:
        if attn in attention_modes_supported:
            return attn
    return "sdpa"

def get_default_flow(filename, i2v):
    return 7.0 if "480p" in filename and i2v else 5.0 


def get_model_name(model_filename):
    if "Fun" in model_filename:
        model_name = "Fun InP image2video"
        model_name += " 14B" if "14B" in model_filename else " 1.3B"
    elif "image" in model_filename:
        model_name = "Wan2.1 image2video"
        model_name += " 720p" if "720p" in model_filename else " 480p"
    else:
        model_name = "Wan2.1 text2video"
        model_name += " 14B" if "14B" in model_filename else " 1.3B"

    return model_name

def generate_header(model_filename, compile, attention_mode):
    
    header = "<div class='title-with-lines'><div class=line></div><h2>"
    
    model_name = get_model_name(model_filename)

    header += model_name 
    header += " (attention mode: " + (attention_mode if attention_mode!="auto" else "auto/" + get_auto_attention() )
    if attention_mode not in attention_modes_installed:
        header += " -NOT INSTALLED-"
    elif attention_mode not in attention_modes_supported:
        header += " -NOT SUPPORTED-"

    if compile:
        header += ", pytorch compilation ON"
    header += ") </h2><div class=line></div>    "


    return header

def apply_changes(  state,
                    transformer_t2v_choice,
                    transformer_i2v_choice,
                    text_encoder_choice,
                    save_path_choice,
                    attention_choice,
                    compile_choice,
                    profile_choice,
                    vae_config_choice,
                    metadata_choice,
                    default_ui_choice ="t2v",
                    boost_choice = 1,
                    clear_file_list = 0,
                    reload_choice = 1
):
    if args.lock_config:
        return
    if gen_in_progress:
        yield "<DIV ALIGN=CENTER>Unable to change config when a generation is in progress</DIV>"
        return
    global offloadobj, wan_model, loras, loras_names, default_loras_choices, default_loras_multis_str, default_lora_preset_prompt, default_lora_preset, loras_presets
    server_config = {"attention_mode" : attention_choice,  
                     "transformer_filename": transformer_choices_t2v[transformer_t2v_choice], 
                     "transformer_filename_i2v": transformer_choices_i2v[transformer_i2v_choice],  
                     "text_encoder_filename" : text_encoder_choices[text_encoder_choice],
                     "save_path" : save_path_choice,
                     "compile" : compile_choice,
                     "profile" : profile_choice,
                     "vae_config" : vae_config_choice,
                     "metadata_choice": metadata_choice,
                     "default_ui" : default_ui_choice,
                     "boost" : boost_choice,
                     "clear_file_list" : clear_file_list,
                     "reload_model" : reload_choice,
                       }

    if Path(server_config_filename).is_file():
        with open(server_config_filename, "r", encoding="utf-8") as reader:
            text = reader.read()
        old_server_config = json.loads(text)
        if lock_ui_transformer:
            server_config["transformer_filename"] = old_server_config["transformer_filename"]
            server_config["transformer_filename_i2v"] = old_server_config["transformer_filename_i2v"]
        if lock_ui_attention:
            server_config["attention_mode"] = old_server_config["attention_mode"]
        if lock_ui_compile:
            server_config["compile"] = old_server_config["compile"]

    with open(server_config_filename, "w", encoding="utf-8") as writer:
        writer.write(json.dumps(server_config))

    changes = []
    for k, v in server_config.items():
        v_old = old_server_config.get(k, None)
        if v != v_old:
            changes.append(k)

    global attention_mode, profile, compile, transformer_filename_t2v, transformer_filename_i2v, text_encoder_filename, vae_config, boost, lora_dir, reload_needed
    attention_mode = server_config["attention_mode"]
    profile = server_config["profile"]
    compile = server_config["compile"]
    transformer_filename_t2v = server_config["transformer_filename"]
    transformer_filename_i2v = server_config["transformer_filename_i2v"]
    text_encoder_filename = server_config["text_encoder_filename"]
    vae_config = server_config["vae_config"]
    boost = server_config["boost"]
    if  all(change in ["attention_mode", "vae_config", "default_ui", "boost", "save_path", "metadata_choice", "clear_file_list"] for change in changes ):
        pass
    else:
        reload_needed = True


    yield "<DIV ALIGN=CENTER>The new configuration has been succesfully applied</DIV>"



from moviepy.editor import ImageSequenceClip
import numpy as np

def save_video(final_frames, output_path, fps=24):
    assert final_frames.ndim == 4 and final_frames.shape[3] == 3, f"invalid shape: {final_frames} (need t h w c)"
    if final_frames.dtype != np.uint8:
        final_frames = (final_frames * 255).astype(np.uint8)
    ImageSequenceClip(list(final_frames), fps=fps).write_videofile(output_path, verbose= False, logger = None)

def build_callback(taskid, state, pipe, num_inference_steps, repeats):
    start_time = time.time()
    def update_progress(step_idx, _):
        with tracker_lock:
            step_idx += 1
            if state.get("abort", False):
                # pipe._interrupt = True
                phase = "Aborting"
            elif step_idx  == num_inference_steps:
                phase = "VAE Decoding"
            else:
                phase = "Denoising"
            elapsed = time.time() - start_time
            progress_tracker[taskid] = {
                'current_step': step_idx,
                'total_steps': num_inference_steps,
                'start_time': start_time,
                'last_update': time.time(),
                'repeats': repeats,
                'status': phase
            }
    return update_progress

def refresh_gallery(state):
    return state

<<<<<<< HEAD
=======
def refresh_gallery(state, txt):
    file_list = state.get("file_list", None)      
    choice = state.get("selected",0)
    if "in_progress" in state:
        if state.get("last_selected", True):
            choice = max(len(file_list) - 1,0)  

    prompt = state.get("prompt", "")
    if len(prompt) == 0:
        return file_list, gr.Text(visible= False, value="")
    else:
        prompts_max = state.get("prompts_max",0) 
        prompt_no = state.get("prompt_no",0)
        if prompts_max >1 : 
            label = f"Prompt ({prompt_no+1}/{prompts_max}) of Video being Generated"
        else:
            label = f"Prompt of Video being Generated"            
        return gr.Gallery(selected_index=choice, value = file_list), gr.Text(visible= True, value=prompt, label=label)

        
>>>>>>> 71697bd7
def finalize_gallery(state):
    choice = 0
    if "in_progress" in state:
        del state["in_progress"]
        choice = state.get("selected",0)
        if state.get("last_selected", True):
            file_list = state.get("file_list", [])
            choice = len(file_list) - 1
            

    state["extra_orders"] = 0
    time.sleep(0.2)
    global gen_in_progress
    gen_in_progress = False
    return gr.Gallery(selected_index=choice), gr.Button(interactive=True), gr.Button(visible=False), gr.Checkbox(visible=False), gr.Text(visible=False, value="")

def select_video(state , event_data: gr.EventData):
    data=  event_data._data
    if data!=None:
        choice = data.get("index",0)
        file_list = state.get("file_list", [])
        state["last_selected"] = (choice + 1) >= len(file_list)
        state["selected"] = choice
    return 

def expand_slist(slist, num_inference_steps ):
    new_slist= []
    inc =  len(slist) / num_inference_steps 
    pos = 0
    for i in range(num_inference_steps):
        new_slist.append(slist[ int(pos)])
        pos += inc
    return new_slist

def generate_video(
    task_id,
    prompt,
    negative_prompt,    
    resolution,
    video_length,
    seed,
    num_inference_steps,
    guidance_scale,
    flow_shift,
    embedded_guidance_scale,
    repeat_generation,
    multi_images_gen_type,
    tea_cache,
    tea_cache_start_step_perc,    
    loras_choices,
    loras_mult_choices,
    image_prompt_type,
    image_to_continue,
    image_to_end,
    video_to_continue,
    max_frames,
    RIFLEx_setting,
    slg_switch,
    slg_layers,    
    slg_start,
    slg_end,
    cfg_star_switch,
    cfg_zero_step,
    state,
    image2video,
    progress=gr.Progress() #track_tqdm= True

):

    global wan_model, offloadobj, reload_needed, last_model_type
    file_model_needed = model_needed(image2video)
    with lock:
        queue_not_empty = len(queue) > 0
    if(last_model_type != image2video and (queue_not_empty or server_config.get("reload_model",1) == 2) and (file_model_needed !=  model_filename or reload_needed)):
        del wan_model
        if offloadobj is not None:
            offloadobj.release()
            del offloadobj
        gc.collect()
        print(f"Loading model {get_model_name(file_model_needed)}...")
        wan_model, offloadobj, trans = load_models(image2video)
        print(f"Model loaded")
        reload_needed=  False

    import numpy as np
    import tempfile

    if wan_model == None:
        raise gr.Error("Unable to generate a Video while a new configuration is being applied.")
    if attention_mode == "auto":
        attn = get_auto_attention()
    elif attention_mode in attention_modes_supported:
        attn = attention_mode
    else:
        gr.Info(f"You have selected attention mode '{attention_mode}'. However it is not installed or supported on your system. You should either install it or switch to the default 'sdpa' attention.")
        return

    #if state.get("validate_success",0) != 1:
    #    return
    raw_resolution = resolution
    width, height = resolution.split("x")
    width, height = int(width), int(height)

    if slg_switch == 0:
        slg_layers = None
    if image2video:
        if "480p" in  model_filename and not "Fun" in model_filename and width * height > 848*480:
            gr.Info("You must use the 720P image to video model to generate videos with a resolution equivalent to 720P")
            return

        resolution = str(width) + "*" + str(height)  
        if  resolution not in ['720*1280', '1280*720', '480*832', '832*480']:
            gr.Info(f"Resolution {resolution} not supported by image 2 video")
            return

    if "1.3B" in  model_filename and width * height > 848*480:
        gr.Info("You must use the 14B model to generate videos with a resolution equivalent to 720P")
        return
    
    offload.shared_state["_attention"] =  attn
 
     # VAE Tiling
    device_mem_capacity = torch.cuda.get_device_properties(0).total_memory / 1048576
    if vae_config == 0:
        if device_mem_capacity >= 24000:
            use_vae_config = 1            
        elif device_mem_capacity >= 8000:
            use_vae_config = 2
        else:          
            use_vae_config = 3
    else:
        use_vae_config = vae_config

    if use_vae_config == 1:
        VAE_tile_size = 0  
    elif use_vae_config == 2:
        VAE_tile_size = 256  
    else: 
        VAE_tile_size = 128  

    trans = wan_model.model

    global gen_in_progress
    gen_in_progress = True
    temp_filename = None
    if image2video:
        if video_to_continue != None and len(video_to_continue) >0 :
            input_image_or_video_path = video_to_continue
            # pipeline.num_input_frames = max_frames
            # pipeline.max_frames = max_frames
    else:
        input_image_or_video_path = None

    loras = state["loras"]
    if len(loras) > 0:
        def is_float(element: any) -> bool:
            if element is None: 
                return False
            try:
                float(element)
                return True
            except ValueError:
                return False
        list_mult_choices_nums = []
        if len(loras_mult_choices) > 0:
            loras_mult_choices_list = loras_mult_choices.replace("\r", "").split("\n")
            loras_mult_choices_list = [multi for multi in loras_mult_choices_list if len(multi)>0 and not multi.startswith("#")]
            loras_mult_choices = " ".join(loras_mult_choices_list)
            list_mult_choices_str = loras_mult_choices.split(" ")
            for i, mult in enumerate(list_mult_choices_str):
                mult = mult.strip()
                if "," in mult:
                    multlist = mult.split(",")
                    slist = []
                    for smult in multlist:
                        if not is_float(smult):                
                            raise gr.Error(f"Lora sub value no {i+1} ({smult}) in Multiplier definition '{multlist}' is invalid")
                        slist.append(float(smult))
                    slist = expand_slist(slist, num_inference_steps )
                    list_mult_choices_nums.append(slist)
                else:
                    if not is_float(mult):                
                        raise gr.Error(f"Lora Multiplier no {i+1} ({mult}) is invalid")
                    list_mult_choices_nums.append(float(mult))
        if len(list_mult_choices_nums ) < len(loras_choices):
            list_mult_choices_nums  += [1.0] * ( len(loras_choices) - len(list_mult_choices_nums ) )
        loras_selected = [ lora for i, lora in enumerate(loras) if str(i) in loras_choices]
        pinnedLora = profile !=5 #False # # # 
        offload.load_loras_into_model(trans, loras_selected, list_mult_choices_nums, activate_all_loras=True, preprocess_sd=preprocess_loras, pinnedLora=pinnedLora, split_linear_modules_map = None) 
        errors = trans._loras_errors
        if len(errors) > 0:
            error_files = [msg for _ ,  msg  in errors]
            raise gr.Error("Error while loading Loras: " + ", ".join(error_files))
    seed = None if seed == -1 else seed
    # negative_prompt = "" # not applicable in the inference

    if "abort" in state:
        del state["abort"]
    state["in_progress"] = True
 
    enable_RIFLEx = RIFLEx_setting == 0 and video_length > (6* 16) or RIFLEx_setting == 1
    # VAE Tiling
    device_mem_capacity = torch.cuda.get_device_properties(0).total_memory / 1048576

    joint_pass = boost ==1 #and profile != 1 and profile != 3  
   # TeaCache   
    trans.enable_teacache = tea_cache > 0
    if trans.enable_teacache:
        trans.teacache_multiplier = tea_cache
        trans.rel_l1_thresh = 0
        trans.teacache_start_step =  int(tea_cache_start_step_perc*num_inference_steps/100)

        if image2video:
            if '480p' in transformer_filename_i2v: 
                # teacache_thresholds = [0.13, .19, 0.26]
                trans.coefficients = [-3.02331670e+02,  2.23948934e+02, -5.25463970e+01,  5.87348440e+00, -2.01973289e-01]
            elif '720p' in transformer_filename_i2v:
                teacache_thresholds = [0.18, 0.2 , 0.3]
                trans.coefficients = [-114.36346466,   65.26524496,  -18.82220707,    4.91518089,   -0.23412683]
            else:
                raise gr.Error("Teacache not supported for this model")
        else:
            if '1.3B' in transformer_filename_t2v:
                # teacache_thresholds= [0.05, 0.07, 0.08]
                trans.coefficients = [2.39676752e+03, -1.31110545e+03,  2.01331979e+02, -8.29855975e+00, 1.37887774e-01]
            elif '14B' in transformer_filename_t2v:
                # teacache_thresholds = [0.14, 0.15, 0.2]
                trans.coefficients = [-5784.54975374,  5449.50911966, -1811.16591783,   256.27178429, -13.02252404]
            else:
                    raise gr.Error("Teacache not supported for this model")

    import random
    if seed == None or seed <0:
        seed = random.randint(0, 999999999)

    global file_list
    clear_file_list = server_config.get("clear_file_list", 0)    
    file_list = state.get("file_list", [])
    if clear_file_list > 0:
        file_list_current_size = len(file_list)
        keep_file_from = max(file_list_current_size - clear_file_list, 0)
        files_removed = keep_file_from
        choice = state.get("selected",0)
        choice = max(choice- files_removed, 0)
        file_list = file_list[ keep_file_from: ]
    else:
        file_list = []
        choice = 0
    state["selected"] = choice         
    state["file_list"] = file_list    


    global save_path
    os.makedirs(save_path, exist_ok=True)
    video_no = 0
    abort = False
    repeats = f"{video_no}/{repeat_generation}"
    callback = build_callback(task_id, state, trans, num_inference_steps, repeats)
    offload.shared_state["callback"] = callback
    gc.collect()
    torch.cuda.empty_cache()
    wan_model._interrupt = False
    for i in range(repeat_generation):
        try:
            with tracker_lock:
                start_time = time.time()
                progress_tracker[task_id] = {
                    'current_step': 0,
                    'total_steps': num_inference_steps,
                    'start_time': start_time,
                    'last_update': start_time,
                    'repeats': f"{video_no}/{repeat_generation}",
                    'status': "Encoding Prompt"
                }
            if trans.enable_teacache:
                trans.teacache_counter = 0
                trans.num_steps = num_inference_steps                
                trans.teacache_skipped_steps = 0
                trans.previous_residual_uncond = None
                trans.previous_residual_cond = None

            video_no += 1
            if image2video:
                samples = wan_model.generate(
                    prompt,
                    image_to_continue.convert('RGB'),  
                    image_to_end.convert('RGB') if image_to_end != None else None,  
                    frame_num=(video_length // 4)* 4 + 1,
                    max_area=MAX_AREA_CONFIGS[resolution], 
                    shift=flow_shift,
                    sampling_steps=num_inference_steps,
                    guide_scale=guidance_scale,
                    n_prompt=negative_prompt,
                    seed=seed,
                    offload_model=False,
                    callback=callback,
                    enable_RIFLEx = enable_RIFLEx,
                    VAE_tile_size = VAE_tile_size,
                    joint_pass = joint_pass,
                    slg_layers = slg_layers,
                    slg_start = slg_start/100,
                    slg_end = slg_end/100,
                    cfg_star_switch = cfg_star_switch,
                    cfg_zero_step = cfg_zero_step, 
                )
            else:
                samples = wan_model.generate(
                    prompt,
                    frame_num=(video_length // 4)* 4 + 1,
                    size=(width, height),
                    shift=flow_shift,
                    sampling_steps=num_inference_steps,
                    guide_scale=guidance_scale,
                    n_prompt=negative_prompt,
                    seed=seed,
                    offload_model=False,
                    callback=callback,
                    enable_RIFLEx = enable_RIFLEx,
                    VAE_tile_size = VAE_tile_size,
                    joint_pass = joint_pass,
                    slg_layers = slg_layers,
                    slg_start = slg_start/100,
                    slg_end = slg_end/100,
                    cfg_star_switch = cfg_star_switch,
                    cfg_zero_step = cfg_zero_step,
                )
        except Exception as e:
            gen_in_progress = False
            if temp_filename!= None and  os.path.isfile(temp_filename):
                os.remove(temp_filename)
            offload.last_offload_obj.unload_all()
            offload.unload_loras_from_model(trans)
            # if compile:
            #     cache_size = torch._dynamo.config.cache_size_limit                                      
            #     torch.compiler.reset()
            #     torch._dynamo.config.cache_size_limit = cache_size

            gc.collect()
            torch.cuda.empty_cache()
<<<<<<< HEAD
            s = str(e)
            keyword_list = ["vram", "VRAM", "memory","allocat"]
            VRAM_crash= False
            if any( keyword in s for keyword in keyword_list):
                VRAM_crash = True
            else:
                stack = traceback.extract_stack(f=None, limit=5)
                for frame in stack:
                    if any( keyword in frame.name for keyword in keyword_list):
                        VRAM_crash = True
                        break
            state["prompt"] = ""
            if VRAM_crash:
                raise gr.Error("The generation of the video has encountered an error: it is likely that you have unsufficient VRAM and you should therefore reduce the video resolution or its number of frames.")
            else:
                raise gr.Error(f"The generation of the video has encountered an error, please check your terminal for more information. '{s}'")
        finally:
            with tracker_lock:
                if task_id in progress_tracker:
                    del progress_tracker[task_id]

        if trans.enable_teacache:
            print(f"Teacache Skipped Steps:{trans.teacache_skipped_steps}/{num_inference_steps}" )
            trans.previous_residual_uncond = None
            trans.previous_residual_cond = None

        if samples != None:
            samples = samples.to("cpu")
        offload.last_offload_obj.unload_all()
        gc.collect()
        torch.cuda.empty_cache()
=======
            wan_model._interrupt = False
            try:
                if image2video:
                    samples = wan_model.generate(
                        prompt,
                        image_to_continue[no].convert('RGB'),  
                        image_to_end[no].convert('RGB') if image_to_end != None else None,  
                        frame_num=(video_length // 4)* 4 + 1,
                        max_area=MAX_AREA_CONFIGS[resolution], 
                        shift=flow_shift,
                        sampling_steps=num_inference_steps,
                        guide_scale=guidance_scale,
                        n_prompt=negative_prompt,
                        seed=seed,
                        offload_model=False,
                        callback=callback,
                        enable_RIFLEx = enable_RIFLEx,
                        VAE_tile_size = VAE_tile_size,
                        joint_pass = joint_pass,
                        slg_layers = slg_layers,
                        slg_start = slg_start/100,
                        slg_end = slg_end/100,
                        cfg_star_switch = cfg_star_switch,
                        cfg_zero_step = cfg_zero_step,
                        add_frames_for_end_image = not "Fun" in transformer_filename_i2v                       
                    )

                else:
                    samples = wan_model.generate(
                        prompt,
                        frame_num=(video_length // 4)* 4 + 1,
                        size=(width, height),
                        shift=flow_shift,
                        sampling_steps=num_inference_steps,
                        guide_scale=guidance_scale,
                        n_prompt=negative_prompt,
                        seed=seed,
                        offload_model=False,
                        callback=callback,
                        enable_RIFLEx = enable_RIFLEx,
                        VAE_tile_size = VAE_tile_size,
                        joint_pass = joint_pass,
                        slg_layers = slg_layers,
                        slg_start = slg_start/100,
                        slg_end = slg_end/100,
                        cfg_star_switch = cfg_star_switch,
                        cfg_zero_step = cfg_zero_step,                       
                    )
            except Exception as e:
                gen_in_progress = False
                if temp_filename!= None and  os.path.isfile(temp_filename):
                    os.remove(temp_filename)
                offload.last_offload_obj.unload_all()
                offload.unload_loras_from_model(trans)
                # if compile:
                #     cache_size = torch._dynamo.config.cache_size_limit                                      
                #     torch.compiler.reset()
                #     torch._dynamo.config.cache_size_limit = cache_size

                gc.collect()
                torch.cuda.empty_cache()
                s = str(e)
                keyword_list = ["vram", "VRAM", "memory","allocat"]
                VRAM_crash= False
                if any( keyword in s for keyword in keyword_list):
                    VRAM_crash = True
                else:
                    stack = traceback.extract_stack(f=None, limit=5)
                    for frame in stack:
                        if any( keyword in frame.name for keyword in keyword_list):
                            VRAM_crash = True
                            break
                state["prompt"] = ""
                if VRAM_crash:
                    raise gr.Error("The generation of the video has encountered an error: it is likely that you have unsufficient VRAM and you should therefore reduce the video resolution or its number of frames.")
                else:
                    raise gr.Error(f"The generation of the video has encountered an error, please check your terminal for more information. '{s}'")

            if trans.enable_teacache:
                print(f"Teacache Skipped Steps:{trans.teacache_skipped_steps}/{num_inference_steps}" )
                trans.previous_residual_uncond = None
                trans.previous_residual_cond = None
>>>>>>> 71697bd7

        if samples == None:
            end_time = time.time()
            abort = True
            state["prompt"] = ""
            print(f"Video generation was aborted. Total Generation Time: {end_time-start_time:.1f}s")
        else:
            sample = samples.cpu()
            # video = rearrange(sample.cpu().numpy(), "c t h w -> t h w c")

            time_flag = datetime.fromtimestamp(time.time()).strftime("%Y-%m-%d-%Hh%Mm%Ss")
            if os.name == 'nt':
                file_name = f"{time_flag}_seed{seed}_{sanitize_file_name(prompt[:50]).strip()}.mp4"
            else:
                file_name = f"{time_flag}_seed{seed}_{sanitize_file_name(prompt[:100]).strip()}.mp4"
            video_path = os.path.join(save_path, file_name)        
            cache_video(
                tensor=sample[None],
                save_file=video_path,
                fps=16,
                nrow=1,
                normalize=True,
                value_range=(-1, 1))

            configs = get_settings_dict(state, use_image2video, prompt, 0 if image_to_end == None else 1 , video_length, raw_resolution, num_inference_steps, seed, repeat_generation, multi_images_gen_type, guidance_scale, flow_shift, negative_prompt, loras_choices, 
                  loras_mult_choices, tea_cache , tea_cache_start_step_perc, RIFLEx_setting, slg_switch, slg_layers, slg_start, slg_end, cfg_star_switch, cfg_zero_step)

            metadata_choice = server_config.get("metadata_choice","metadata")
            if metadata_choice == "json":
                with open(video_path.replace('.mp4', '.json'), 'w') as f:
                    json.dump(configs, f, indent=4)
            elif metadata_choice == "metadata":
                from mutagen.mp4 import MP4
                file = MP4(video_path)
                file.tags['©cmt'] = [json.dumps(configs)]
                file.save()

            print(f"New video saved to Path: "+video_path)
            file_list.append(video_path)
            state['update_gallery'] = True
        seed += 1

        last_model_type = image2video
  
    if temp_filename!= None and  os.path.isfile(temp_filename):
        os.remove(temp_filename)
    gen_in_progress = False
    offload.unload_loras_from_model(trans)

def get_new_preset_msg(advanced = True):
    if advanced:
        return "Enter here a Name for a Lora Preset or Choose one in the List"
    else:
        return "Choose a Lora Preset in this List to Apply a Special Effect"


def validate_delete_lset(lset_name):
    if len(lset_name) == 0 or lset_name == get_new_preset_msg(True) or lset_name == get_new_preset_msg(False):
        gr.Info(f"Choose a Preset to delete")
        return  gr.Button(visible= True), gr.Checkbox(visible= True), gr.Button(visible= True), gr.Button(visible= True), gr.Button(visible= False), gr.Button(visible= False) 
    else:
        return  gr.Button(visible= False), gr.Checkbox(visible= False), gr.Button(visible= False), gr.Button(visible= False), gr.Button(visible= True), gr.Button(visible= True) 
    
def validate_save_lset(lset_name):
    if len(lset_name) == 0 or lset_name == get_new_preset_msg(True) or lset_name == get_new_preset_msg(False):
        gr.Info("Please enter a name for the preset")
        return  gr.Button(visible= True), gr.Checkbox(visible= True), gr.Button(visible= True), gr.Button(visible= True), gr.Button(visible= False), gr.Button(visible= False),gr.Checkbox(visible= False) 
    else:
        return  gr.Button(visible= False), gr.Button(visible= False), gr.Button(visible= False), gr.Button(visible= False), gr.Button(visible= True), gr.Button(visible= True),gr.Checkbox(visible= True)

def cancel_lset():
    return gr.Button(visible= True), gr.Button(visible= True), gr.Button(visible= True), gr.Button(visible= True), gr.Button(visible= False), gr.Button(visible= False), gr.Button(visible= False), gr.Checkbox(visible= False)



def save_lset(state, lset_name, loras_choices, loras_mult_choices, prompt, save_lset_prompt_cbox):    
    loras_presets = state["loras_presets"] 
    loras = state["loras"]
    if state.get("validate_success",0) == 0:
        pass
    if len(lset_name) == 0 or lset_name == get_new_preset_msg(True) or lset_name == get_new_preset_msg(False):
        gr.Info("Please enter a name for the preset")
        lset_choices =[("Please enter a name for a Lora Preset","")]
    else:
        lset_name = sanitize_file_name(lset_name)

        loras_choices_files = [ Path(loras[int(choice_no)]).parts[-1] for choice_no in loras_choices  ]
        lset  = {"loras" : loras_choices_files, "loras_mult" : loras_mult_choices}
        if save_lset_prompt_cbox!=1:
            prompts = prompt.replace("\r", "").split("\n")
            prompts = [prompt for prompt in prompts if len(prompt)> 0 and prompt.startswith("#")]
            prompt = "\n".join(prompts)

        if len(prompt) > 0:
            lset["prompt"] = prompt
        lset["full_prompt"] = save_lset_prompt_cbox ==1
        

        lset_name_filename = lset_name + ".lset" 
        full_lset_name_filename = os.path.join(get_lora_dir(use_image2video), lset_name_filename) 

        with open(full_lset_name_filename, "w", encoding="utf-8") as writer:
            writer.write(json.dumps(lset, indent=4))

        if lset_name in loras_presets:
            gr.Info(f"Lora Preset '{lset_name}' has been updated")
        else:
            gr.Info(f"Lora Preset '{lset_name}' has been created")
            loras_presets.append(Path(Path(lset_name_filename).parts[-1]).stem )
        lset_choices = [ ( preset, preset) for preset in loras_presets ]
        lset_choices.append( (get_new_preset_msg(), ""))
        state["loras_presets"] = loras_presets
    return gr.Dropdown(choices=lset_choices, value= lset_name), gr.Button(visible= True), gr.Button(visible= True), gr.Button(visible= True), gr.Button(visible= True), gr.Button(visible= False), gr.Button(visible= False), gr.Checkbox(visible= False)

def delete_lset(state, lset_name):
    loras_presets = state["loras_presets"]
    lset_name_filename = os.path.join( get_lora_dir(use_image2video),  sanitize_file_name(lset_name) + ".lset" )
    if len(lset_name) > 0 and lset_name != get_new_preset_msg(True) and  lset_name != get_new_preset_msg(False):
        if not os.path.isfile(lset_name_filename):
            raise gr.Error(f"Preset '{lset_name}' not found ")
        os.remove(lset_name_filename)
        pos = loras_presets.index(lset_name) 
        gr.Info(f"Lora Preset '{lset_name}' has been deleted")
        loras_presets.remove(lset_name)
    else:
        pos = len(loras_presets) 
        gr.Info(f"Choose a Preset to delete")

    state["loras_presets"] = loras_presets

    lset_choices = [ (preset, preset) for preset in loras_presets]
    lset_choices.append((get_new_preset_msg(), ""))
    return  gr.Dropdown(choices=lset_choices, value= lset_choices[pos][1]), gr.Button(visible= True), gr.Button(visible= True), gr.Button(visible= True), gr.Button(visible= True), gr.Button(visible= False), gr.Checkbox(visible= False)

def refresh_lora_list(state, lset_name, loras_choices):
    loras_names = state["loras_names"]
    prev_lora_names_selected = [ loras_names[int(i)] for i in loras_choices]

    loras, loras_names, loras_presets, _, _, _, _  = setup_loras(use_image2video, None,  get_lora_dir(use_image2video), lora_preselected_preset, None)
    state["loras"] = loras
    state["loras_names"] = loras_names
    state["loras_presets"] = loras_presets

    gc.collect()
    new_loras_choices = [ (loras_name, str(i)) for i,loras_name in enumerate(loras_names)]
    new_loras_dict = { loras_name: str(i) for i,loras_name in enumerate(loras_names) }
    lora_names_selected = []
    for lora in prev_lora_names_selected:
        lora_id = new_loras_dict.get(lora, None)
        if lora_id!= None:
            lora_names_selected.append(lora_id)

    lset_choices = [ (preset, preset) for preset in loras_presets]
    lset_choices.append((get_new_preset_msg( state["advanced"]), "")) 
    if lset_name in loras_presets:
        pos = loras_presets.index(lset_name) 
    else:
        pos = len(loras_presets)
        lset_name =""
    
    errors = getattr(wan_model.model, "_loras_errors", "")
    if errors !=None and len(errors) > 0:
        error_files = [path for path, _ in errors]
        gr.Info("Error while refreshing Lora List, invalid Lora files: " + ", ".join(error_files))
    else:
        gr.Info("Lora List has been refreshed")


    return gr.Dropdown(choices=lset_choices, value= lset_choices[pos][1]), gr.Dropdown(choices=new_loras_choices, value= lora_names_selected) 

def apply_lset(state, wizard_prompt_activated, lset_name, loras_choices, loras_mult_choices, prompt):

    state["apply_success"] = 0

    if len(lset_name) == 0 or lset_name== get_new_preset_msg(True) or lset_name== get_new_preset_msg(False):
        gr.Info("Please choose a preset in the list or create one")
    else:
        loras = state["loras"]
        loras_choices, loras_mult_choices, preset_prompt, full_prompt, error = extract_preset(lset_name, loras)
        if len(error) > 0:
            gr.Info(error)
        else:
            if full_prompt:
                prompt = preset_prompt
            elif len(preset_prompt) > 0:
                prompts = prompt.replace("\r", "").split("\n")
                prompts = [prompt for prompt in prompts if len(prompt)>0 and not prompt.startswith("#")]
                prompt = "\n".join(prompts) 
                prompt = preset_prompt + '\n' + prompt
            gr.Info(f"Lora Preset '{lset_name}' has been applied")
            state["apply_success"] = 1
            wizard_prompt_activated = "on"

    return wizard_prompt_activated, loras_choices, loras_mult_choices, prompt


def extract_prompt_from_wizard(state, variables_names, prompt, wizard_prompt, allow_null_values, *args):

    prompts = wizard_prompt.replace("\r" ,"").split("\n")

    new_prompts = [] 
    macro_already_written = False
    for prompt in prompts:
        if not macro_already_written and not prompt.startswith("#") and "{"  in prompt and "}"  in prompt:
            variables =  variables_names.split("\n")   
            values = args[:len(variables)]
            macro = "! "
            for i, (variable, value) in enumerate(zip(variables, values)):
                if len(value) == 0 and not allow_null_values:
                    return prompt, "You need to provide a value for '" + variable + "'" 
                sub_values= [ "\"" + sub_value + "\"" for sub_value in value.split("\n") ]
                value = ",".join(sub_values)
                if i>0:
                    macro += " : "    
                macro += "{" + variable + "}"+ f"={value}"
            if len(variables) > 0:
                macro_already_written = True
                new_prompts.append(macro)
            new_prompts.append(prompt)
        else:
            new_prompts.append(prompt)

    prompt = "\n".join(new_prompts)
    return prompt, ""

def validate_wizard_prompt(state, wizard_prompt_activated, wizard_variables_names, prompt, wizard_prompt, *args):
    state["validate_success"] = 0

    if wizard_prompt_activated != "on":
        state["validate_success"] = 1
        return prompt

    prompt, errors = extract_prompt_from_wizard(state, wizard_variables_names, prompt, wizard_prompt, False, *args)
    if len(errors) > 0:
        gr.Info(errors)
        return prompt

    state["validate_success"] = 1

    return prompt

def fill_prompt_from_wizard(state, wizard_prompt_activated, wizard_variables_names, prompt, wizard_prompt, *args):

    if wizard_prompt_activated == "on":
        prompt, errors = extract_prompt_from_wizard(state, wizard_variables_names, prompt,  wizard_prompt, True, *args)
        if len(errors) > 0:
            gr.Info(errors)

        wizard_prompt_activated = "off"

    return wizard_prompt_activated, "", gr.Textbox(visible= True, value =prompt) , gr.Textbox(visible= False), gr.Column(visible = True), *[gr.Column(visible = False)] * 2,  *[gr.Textbox(visible= False)] * PROMPT_VARS_MAX

def extract_wizard_prompt(prompt):
    variables = []
    values = {}
    prompts = prompt.replace("\r" ,"").split("\n")
    if sum(prompt.startswith("!") for prompt in prompts) > 1:
        return "", variables, values, "Prompt is too complex for basic Prompt editor, switching to Advanced Prompt"

    new_prompts = [] 
    errors = ""
    for prompt in prompts:
        if prompt.startswith("!"):
            variables, errors = prompt_parser.extract_variable_names(prompt)
            if len(errors) > 0:
                return "", variables, values, "Error parsing Prompt templace: " + errors
            if len(variables) > PROMPT_VARS_MAX:
                return "", variables, values, "Prompt is too complex for basic Prompt editor, switching to Advanced Prompt"
            values, errors = prompt_parser.extract_variable_values(prompt)
            if len(errors) > 0:
                return "", variables, values, "Error parsing Prompt templace: " + errors
        else:
            variables_extra, errors = prompt_parser.extract_variable_names(prompt)
            if len(errors) > 0:
                return "", variables, values, "Error parsing Prompt templace: " + errors
            variables += variables_extra
            variables = [var for pos, var in enumerate(variables) if var not in variables[:pos]]
            if len(variables) > PROMPT_VARS_MAX:
                return "", variables, values, "Prompt is too complex for basic Prompt editor, switching to Advanced Prompt"

            new_prompts.append(prompt)
    wizard_prompt = "\n".join(new_prompts)
    return  wizard_prompt, variables, values, errors

def fill_wizard_prompt(state, wizard_prompt_activated, prompt, wizard_prompt):
    def get_hidden_textboxes(num = PROMPT_VARS_MAX ):
        return [gr.Textbox(value="", visible=False)] * num

    hidden_column =  gr.Column(visible = False)
    visible_column =  gr.Column(visible = True)

    wizard_prompt_activated  = "off"  
    if state["advanced"] or state.get("apply_success") != 1:
        return wizard_prompt_activated, gr.Text(), prompt, wizard_prompt, gr.Column(), gr.Column(), hidden_column,  *get_hidden_textboxes() 
    prompt_parts= []

    wizard_prompt, variables, values, errors =  extract_wizard_prompt(prompt)
    if len(errors) > 0:
        gr.Info( errors )
        return wizard_prompt_activated, "", gr.Textbox(prompt, visible=True), gr.Textbox(wizard_prompt, visible=False), visible_column, *[hidden_column] * 2, *get_hidden_textboxes()

    for variable in variables:
        value = values.get(variable, "")
        prompt_parts.append(gr.Textbox( placeholder=variable, info= variable, visible= True, value= "\n".join(value) ))
    any_macro = len(variables) > 0

    prompt_parts += get_hidden_textboxes(PROMPT_VARS_MAX-len(prompt_parts))

    variables_names= "\n".join(variables)
    wizard_prompt_activated  = "on"

    return wizard_prompt_activated, variables_names,  gr.Textbox(prompt, visible = False),  gr.Textbox(wizard_prompt, visible = True),   hidden_column, visible_column, visible_column if any_macro else hidden_column, *prompt_parts

def switch_prompt_type(state, wizard_prompt_activated_var, wizard_variables_names, prompt, wizard_prompt, *prompt_vars):
    if state["advanced"]:
        return fill_prompt_from_wizard(state, wizard_prompt_activated_var, wizard_variables_names, prompt, wizard_prompt, *prompt_vars)
    else:
        state["apply_success"] = 1
        return fill_wizard_prompt(state, wizard_prompt_activated_var, prompt, wizard_prompt)

visible= False
def switch_advanced(state, new_advanced, lset_name):
    state["advanced"] = new_advanced
    loras_presets = state["loras_presets"]
    lset_choices = [ (preset, preset) for preset in loras_presets]
    lset_choices.append((get_new_preset_msg(new_advanced), ""))
    if lset_name== get_new_preset_msg(True) or lset_name== get_new_preset_msg(False) or lset_name=="":
        lset_name =  get_new_preset_msg(new_advanced)

    if only_allow_edit_in_advanced:
        return  gr.Row(visible=new_advanced), gr.Row(visible=new_advanced), gr.Button(visible=new_advanced), gr.Row(visible= not new_advanced), gr.Dropdown(choices=lset_choices, value= lset_name)
    else:
        return  gr.Row(visible=new_advanced), gr.Row(visible=True), gr.Button(visible=True), gr.Row(visible= False), gr.Dropdown(choices=lset_choices, value= lset_name)


def get_settings_dict(state, i2v, prompt, image_prompt_type, video_length, resolution, num_inference_steps, seed, repeat_generation, multi_images_gen_type, guidance_scale, flow_shift, negative_prompt, loras_choices, 
                      loras_mult_choices, tea_cache_setting, tea_cache_start_step_perc, RIFLEx_setting, slg_switch, slg_layers, slg_start_perc, slg_end_perc, cfg_star_switch, cfg_zero_step):

    loras = state["loras"]
    activated_loras = [Path( loras[int(no)]).parts[-1]  for no in loras_choices ]

    ui_settings = {
        "prompts": prompt,
        "resolution": resolution,
        "video_length": video_length,
        "num_inference_steps": num_inference_steps,
        "seed": seed,
        "repeat_generation": repeat_generation,
        "multi_images_gen_type": multi_images_gen_type,        
        "guidance_scale": guidance_scale,
        "flow_shift": flow_shift,
        "negative_prompt": negative_prompt,
        "activated_loras": activated_loras,
        "loras_multipliers": loras_mult_choices,
        "tea_cache": tea_cache_setting,
        "tea_cache_start_step_perc": tea_cache_start_step_perc,
        "RIFLEx_setting": RIFLEx_setting,
        "slg_switch": slg_switch,
        "slg_layers": slg_layers,
        "slg_start_perc": slg_start_perc,
        "slg_end_perc": slg_end_perc,
        "cfg_star_switch": cfg_star_switch, 
        "cfg_zero_step": cfg_zero_step
    }

    if i2v:
        ui_settings["type"] = "Wan2.1GP by DeepBeepMeep - image2video"
        ui_settings["image_prompt_type"] = image_prompt_type
    else: 
        ui_settings["type"] = "Wan2.1GP by DeepBeepMeep - text2video"

    return ui_settings

def save_settings(state, prompt, image_prompt_type, video_length, resolution, num_inference_steps, seed, repeat_generation, multi_images_gen_type, guidance_scale, flow_shift, negative_prompt, loras_choices, 
                      loras_mult_choices, tea_cache_setting, tea_cache_start_step_perc, RIFLEx_setting, slg_switch, slg_layers, slg_start_perc, slg_end_perc, cfg_star_switch, cfg_zero_step):

    if state.get("validate_success",0) != 1:
        return

    ui_defaults = get_settings_dict(state, use_image2video, prompt, image_prompt_type, video_length, resolution, num_inference_steps, seed, repeat_generation, multi_images_gen_type, guidance_scale, flow_shift, negative_prompt, loras_choices, 
                      loras_mult_choices, tea_cache_setting, tea_cache_start_step_perc, RIFLEx_setting, slg_switch, slg_layers, slg_start_perc, slg_end_perc, cfg_star_switch, cfg_zero_step)

    defaults_filename = get_settings_file_name(use_image2video)

    with open(defaults_filename, "w", encoding="utf-8") as f:
        json.dump(ui_defaults, f, indent=4)

    gr.Info("New Default Settings saved")

def download_loras():
    from huggingface_hub import  snapshot_download    
    yield gr.Row(visible=True), "<B><FONT SIZE=3>Please wait while the Loras are being downloaded</B></FONT>", *[gr.Column(visible=False)] * 2
    lora_dir = get_lora_dir(True)
    log_path = os.path.join(lora_dir, "log.txt")
    if not os.path.isfile(log_path):
        import shutil 
        tmp_path = os.path.join(lora_dir, "tmp_lora_dowload")
        import glob
        snapshot_download(repo_id="DeepBeepMeep/Wan2.1",  allow_patterns="loras_i2v/*", local_dir= tmp_path)
        for f in glob.glob(os.path.join(tmp_path, "loras_i2v", "*.*")):
            target_file = os.path.join(lora_dir,  Path(f).parts[-1] )
            if os.path.isfile(target_file):
                os.remove(f)
            else:
                shutil.move(f, lora_dir) 
    try:
        os.remove(tmp_path)
    except:
        pass
    yield gr.Row(visible=True), "<B><FONT SIZE=3>Loras have been completely downloaded</B></FONT>", *[gr.Column(visible=True)] * 2

    from datetime import datetime
    dt = datetime.today().strftime('%Y-%m-%d')
    with open( log_path, "w", encoding="utf-8") as writer:
        writer.write(f"Loras downloaded on the {dt} at {time.time()} on the {time.time()}")
    return

def generate_video_tab(image2video=False):
    filename = transformer_filename_i2v if image2video else transformer_filename_t2v
    ui_defaults=  get_default_settings(filename, image2video)

    state_dict = {}

    state_dict["advanced"] = advanced
    state_dict["loras_model"] = filename
    preset_to_load = lora_preselected_preset if lora_preselected_preset_for_i2v == image2video else "" 

    loras, loras_names, loras_presets, default_loras_choices, default_loras_multis_str, default_lora_preset_prompt, default_lora_preset = setup_loras(image2video,  None,  get_lora_dir(image2video), preset_to_load, None)

    state_dict["loras"] = loras
    state_dict["loras_presets"] = loras_presets
    state_dict["loras_names"] = loras_names

    launch_prompt = ""
    launch_preset = ""
    launch_loras = []
    launch_multis_str = ""

    if len(default_lora_preset) > 0 and image2video == lora_preselected_preset_for_i2v:
        launch_preset = default_lora_preset
        launch_prompt = default_lora_preset_prompt 
        launch_loras = default_loras_choices
        launch_multis_str = default_loras_multis_str

    if len(launch_prompt) == 0:
        launch_prompt = ui_defaults["prompts"]
    if len(launch_loras) == 0:
        activated_loras = ui_defaults["activated_loras"]
        launch_multis_str = ui_defaults["loras_multipliers"]

        if len(activated_loras) > 0:
            lora_filenames = [os.path.basename(lora_path) for lora_path in loras]
            activated_indices = []
            for lora_file in ui_defaults["activated_loras"]:
                try:
                    idx = lora_filenames.index(lora_file)
                    activated_indices.append(str(idx))
                except ValueError:
                    print(f"Warning: Lora file {lora_file} from config not found in loras directory")
            launch_loras = activated_indices


    header = gr.Markdown(generate_header(model_filename, compile, attention_mode))
    with gr.Row(visible= image2video):
        with gr.Row(scale =2):
            gr.Markdown("<I>Wan2GP's Lora Festival ! Press the following button to download i2v <B>Remade</B> Loras collection (and bonuses Loras).")
        with gr.Row(scale =1):
            download_loras_btn = gr.Button("---> Let the Lora's Festival Start !", scale =1)
        with gr.Row(scale =1):
            gr.Markdown("")
    with gr.Row(visible= image2video) as download_status_row: 
        download_status = gr.Markdown()
    with gr.Row():
        with gr.Column():
            with gr.Column(visible=False, elem_id="image-modal-container") as modal_container:
                with gr.Row(elem_id="image-modal-close-button-row"):
                     close_modal_button = gr.Button("❌", size="sm")
                modal_image_display = gr.Image(label="Full Resolution Image", interactive=False, show_label=False)
            gallery_update_trigger = gr.Textbox(value="0", visible=False, label="_gallery_trigger")
            with gr.Row(visible= len(loras)>0) as presets_column:
                lset_choices = [ (preset, preset) for preset in loras_presets ] + [(get_new_preset_msg(advanced), "")]
                with gr.Column(scale=6):
                    lset_name = gr.Dropdown(show_label=False, allow_custom_value= True, scale=5, filterable=True, choices= lset_choices, value=launch_preset)
                with gr.Column(scale=1):
                    with gr.Row(height=17):
                        apply_lset_btn = gr.Button("Apply Lora Preset", size="sm", min_width= 1)
                        refresh_lora_btn = gr.Button("Refresh", size="sm", min_width= 1, visible=advanced or not only_allow_edit_in_advanced)
                        save_lset_prompt_drop= gr.Dropdown(
                            choices=[
                                ("Save Prompt Comments Only", 0),
                                ("Save Full Prompt", 1)
                            ],  show_label= False, container=False, value =1, visible= False
                        ) 
                    with gr.Row(height=17, visible=False) as refresh2_row:
                        refresh_lora_btn2 = gr.Button("Refresh", size="sm", min_width= 1)

                    with gr.Row(height=17, visible=advanced or not only_allow_edit_in_advanced) as preset_buttons_rows:
                        confirm_save_lset_btn = gr.Button("Go Ahead Save it !", size="sm", min_width= 1, visible=False) 
                        confirm_delete_lset_btn = gr.Button("Go Ahead Delete it !", size="sm", min_width= 1, visible=False) 
                        save_lset_btn = gr.Button("Save", size="sm", min_width= 1)
                        delete_lset_btn = gr.Button("Delete", size="sm", min_width= 1)
                        cancel_lset_btn = gr.Button("Don't do it !", size="sm", min_width= 1 , visible=False)  
            video_to_continue = gr.Video(label= "Video to continue", visible= image2video and False) #######
            image_prompt_type= ui_defaults.get("image_prompt_type",0)
            image_prompt_type_radio = gr.Radio( [("Use only a Start Image", 0),("Use both a Start and an End Image", 1)], value =image_prompt_type, label="Location", show_label= False, scale= 3, visible=image2video)

            if args.multiple_images:  
                image_to_continue = gr.Gallery(
                        label="Images as starting points for new videos", type ="pil", #file_types= "image", 
                        columns=[3], rows=[1], object_fit="contain", height="auto", selected_index=0, interactive= True, visible=image2video)
            else:
                image_to_continue = gr.Image(label= "Image as a starting point for a new video", type ="pil", visible=image2video)

            if args.multiple_images:  
                image_to_end  = gr.Gallery(
                        label="Images as ending points for new videos", type ="pil", #file_types= "image", 
                        columns=[3], rows=[1], object_fit="contain", height="auto", selected_index=0, interactive= True, visible=image_prompt_type==1)
            else:
                image_to_end = gr.Image(label= "Last Image for a new video", type ="pil", visible=image_prompt_type==1)

            def switch_image_prompt_type_radio(image_prompt_type_radio):
                if args.multiple_images:
                    return gr.Gallery(visible = (image_prompt_type_radio == 1)  )
                else:
                    return gr.Image(visible = (image_prompt_type_radio == 1)  )

            image_prompt_type_radio.change(fn=switch_image_prompt_type_radio, inputs=[image_prompt_type_radio], outputs=[image_to_end]) 


            advanced_prompt = advanced
            prompt_vars=[]

            if advanced_prompt:
                default_wizard_prompt, variables, values= None, None, None
            else:                 
                default_wizard_prompt, variables, values, errors =  extract_wizard_prompt(launch_prompt)
                advanced_prompt  = len(errors) > 0
            with gr.Column(visible= advanced_prompt) as prompt_column_advanced:
                prompt = gr.Textbox( visible= advanced_prompt, label="Prompts (each new line of prompt will generate a new video, # lines = comments, ! lines = macros)", value=launch_prompt, lines=3)

            with gr.Column(visible=not advanced_prompt and len(variables) > 0) as prompt_column_wizard_vars:
                gr.Markdown("<B>Please fill the following input fields to adapt automatically the Prompt:</B>")
                wizard_prompt_activated = "off"
                wizard_variables = ""
                with gr.Row():
                    if not advanced_prompt:
                        for variable in variables:
                            value = values.get(variable, "")
                            prompt_vars.append(gr.Textbox( placeholder=variable, min_width=80, show_label= False, info= variable, visible= True, value= "\n".join(value) ))
                        wizard_prompt_activated = "on"
                        if len(variables) > 0:
                            wizard_variables = "\n".join(variables)
                    for _ in range( PROMPT_VARS_MAX - len(prompt_vars)):
                        prompt_vars.append(gr.Textbox(visible= False, min_width=80, show_label= False))
 			
            with gr.Column(not advanced_prompt) as prompt_column_wizard:
                wizard_prompt = gr.Textbox(visible = not advanced_prompt, label="Prompts (each new line of prompt will generate a new video, # lines = comments)", value=default_wizard_prompt, lines=3)
                wizard_prompt_activated_var = gr.Text(wizard_prompt_activated, visible= False)
                wizard_variables_var = gr.Text(wizard_variables, visible = False)
            state = gr.State(state_dict)     
            with gr.Row():
                if image2video:
                    resolution = gr.Dropdown(
                        choices=[
                            # 720p
                            ("720p", "1280x720"),
                            ("480p", "832x480"),
                        ],
                        value=ui_defaults["resolution"],
                        label="Resolution (video will have the same height / width ratio than the original image)"
                    )
                else:
                    resolution = gr.Dropdown(
                        choices=[
                            # 720p
                            ("1280x720 (16:9, 720p)", "1280x720"),
                            ("720x1280 (9:16, 720p)", "720x1280"), 
                            ("1024x1024 (4:3, 720p)", "1024x024"),
                            # ("832x1104 (3:4, 720p)", "832x1104"),
                            # ("960x960 (1:1, 720p)", "960x960"),
                            # 480p
                            # ("960x544 (16:9, 480p)", "960x544"),
                            ("832x480 (16:9, 480p)", "832x480"),
                            ("480x832 (9:16, 480p)", "480x832"),
                            # ("832x624 (4:3, 540p)", "832x624"), 
                            # ("624x832 (3:4, 540p)", "624x832"),
                            # ("720x720 (1:1, 540p)", "720x720"),
                        ],
                        value=ui_defaults["resolution"],
                        label="Resolution"
                    )
            with gr.Row():
                with gr.Column():
                    video_length = gr.Slider(5, 193, value=ui_defaults["video_length"], step=4, label="Number of frames (16 = 1s)")
                with gr.Column():
                    num_inference_steps = gr.Slider(1, 100, value=ui_defaults["num_inference_steps"], step=1, label="Number of Inference Steps")
            with gr.Row():
                max_frames = gr.Slider(1, 100, value=9, step=1, label="Number of input frames to use for Video2World prediction", visible=image2video and False) #########
            show_advanced = gr.Checkbox(label="Advanced Mode", value=advanced)
            with gr.Row(visible=advanced) as advanced_row:
                with gr.Column():
                    seed = gr.Slider(-1, 999999999, value=ui_defaults["seed"], step=1, label="Seed (-1 for random)") 
                    with gr.Row():
                        repeat_generation = gr.Slider(1, 25.0, value=ui_defaults["repeat_generation"], step=1, label="Default Number of Generated Videos per Prompt") 
                        multi_images_gen_type = gr.Dropdown( value=ui_defaults["multi_images_gen_type"], 
                            choices=[
                                ("Generate every combination of images and texts", 0),
                                ("Match images and text prompts", 1),
                            ], visible= args.multiple_images, label= "Multiple Images as Texts Prompts"
                        )
                    with gr.Row():
                        guidance_scale = gr.Slider(1.0, 20.0, value=ui_defaults["guidance_scale"], step=0.5, label="Guidance Scale", visible=True)
                        embedded_guidance_scale = gr.Slider(1.0, 20.0, value=6.0, step=0.5, label="Embedded Guidance Scale", visible=False)
                        flow_shift = gr.Slider(0.0, 25.0, value=ui_defaults["flow_shift"], step=0.1, label="Shift Scale") 
                    with gr.Row():
                        negative_prompt = gr.Textbox(label="Negative Prompt", value=ui_defaults["negative_prompt"])
                    with gr.Column(visible = len(loras)>0) as loras_column:
                        gr.Markdown("<B>Loras can be used to create special effects on the video by mentioning a trigger word in the Prompt. You can save Loras combinations in presets.</B>")
                        loras_choices = gr.Dropdown(
                            choices=[
                                (lora_name, str(i) ) for i, lora_name in enumerate(loras_names)
                            ],
                            value= launch_loras,
                            multiselect= True,
                            label="Activated Loras"
                        )
                        loras_mult_choices = gr.Textbox(label="Loras Multipliers (1.0 by default) separated by space characters or carriage returns, line that starts with # are ignored", value=launch_multis_str)
                    with gr.Row():
                        gr.Markdown("<B>Tea Cache accelerates by skipping intelligently some steps, the more steps are skipped the lower the quality of the video (Tea Cache consumes also VRAM)</B>")
                    with gr.Row():
                        tea_cache_setting = gr.Dropdown(
                            choices=[
                                ("Tea Cache Disabled", 0),
                                ("around x1.5 speed up", 1.5), 
                                ("around x1.75 speed up", 1.75), 
                                ("around x2 speed up", 2.0), 
                                ("around x2.25 speed up", 2.25), 
                                ("around x2.5 speed up", 2.5), 
                            ],
                            value=float(ui_defaults["tea_cache"]),
                            visible=True,
                            label="Tea Cache Global Acceleration"
                        )
                        tea_cache_start_step_perc = gr.Slider(0, 100, value=ui_defaults["tea_cache_start_step_perc"], step=1, label="Tea Cache starting moment in % of generation") 

                    gr.Markdown("<B>With Riflex you can generate videos longer than 5s which is the default duration of videos used to train the model</B>")
                    RIFLEx_setting = gr.Dropdown(
                        choices=[
                            ("Auto (ON if Video longer than 5s)", 0),
                            ("Always ON", 1), 
                            ("Always OFF", 2), 
                        ],
                        value=ui_defaults["RIFLEx_setting"],
                        label="RIFLEx positional embedding to generate long video"
                    )
                    with gr.Row():
                        gr.Markdown("<B>Experimental: Skip Layer Guidance, should improve video quality</B>")
                    with gr.Row():
                        slg_switch = gr.Dropdown(
                            choices=[
                                ("OFF", 0),
                                ("ON", 1), 
                            ],
                            value=ui_defaults["slg_switch"],
                            visible=True,
                            scale = 1,
                            label="Skip Layer guidance"
                        )
                        slg_layers = gr.Dropdown(
                            choices=[
                                (str(i), i ) for i in range(40)
                            ],
                            value=ui_defaults["slg_layers"],
                            multiselect= True,
                            label="Skip Layers",
                            scale= 3
                        )
                    with gr.Row():
                        slg_start_perc = gr.Slider(0, 100, value=ui_defaults["slg_start_perc"], step=1, label="Denoising Steps % start") 
                        slg_end_perc = gr.Slider(0, 100, value=ui_defaults["slg_end_perc"], step=1, label="Denoising Steps % end") 

                    with gr.Row():
                        gr.Markdown("<B>Experimental: Classifier-Free Guidance Zero Star, better adherence to Text Prompt")
                    with gr.Row():
                        cfg_star_switch = gr.Dropdown(
                            choices=[
                                ("OFF", 0),
                                ("ON", 1), 
                            ],
                            value=ui_defaults.get("cfg_star_switch",0),
                            visible=True,
                            scale = 1,
                            label="CFG Star"
                        )
                        with gr.Row():
                            cfg_zero_step = gr.Slider(-1, 39, value=ui_defaults.get("cfg_zero_step",-1), step=1, label="CFG Zero below this Layer (Extra Process)") 

                    with gr.Row():
                        save_settings_btn = gr.Button("Set Settings as Default")
            show_advanced.change(fn=switch_advanced, inputs=[state, show_advanced, lset_name], outputs=[advanced_row, preset_buttons_rows, refresh_lora_btn, refresh2_row ,lset_name ]).then(
                fn=switch_prompt_type, inputs = [state, wizard_prompt_activated_var, wizard_variables_var, prompt, wizard_prompt, *prompt_vars], outputs = [wizard_prompt_activated_var, wizard_variables_var, prompt, wizard_prompt, prompt_column_advanced, prompt_column_wizard, prompt_column_wizard_vars, *prompt_vars])
        with gr.Column():
            output = gr.Gallery(
                    label="Generated videos", show_label=False, elem_id="gallery"
                , columns=[3], rows=[1], object_fit="contain", height=450, selected_index=0, interactive= False)
            generate_btn = gr.Button("Generate")
            queue_df = gr.DataFrame(
                headers=["Status", "Completed", "Progress", "Steps", "Time", "Prompt", "Start", "End", "", "", ""],
                datatype=["str", "str", "str", "str", "str", "markdown", "markdown", "markdown", "str", "str", "str"],
                interactive=False,
                col_count=(11, "fixed"),
                wrap=True,
                value=update_queue_data,
                every=1,
                elem_id="queue_df"
            )
            def handle_selection(evt: gr.SelectData):
                if evt.index is None:
                     return gr.update(), gr.update(), gr.update(visible=False)
                row_index, col_index = evt.index
                cell_value = None
                if col_index in [8, 9, 10]:
                     if col_index == 8: cell_value = "↑"
                     elif col_index == 9: cell_value = "↓"
                     elif col_index == 10: cell_value = "✖"
                if col_index == 8:
                     new_df_data = move_up([row_index])
                     return new_df_data, gr.update(), gr.update(visible=False)
                elif col_index == 9:
                     new_df_data = move_down([row_index])
                     return new_df_data, gr.update(), gr.update(visible=False)
                elif col_index == 10:
                     new_df_data = remove_task([row_index])
                     return new_df_data, gr.update(), gr.update(visible=False)
                start_img_col_idx = 6
                end_img_col_idx = 7
                image_data_to_show = None
                if col_index == start_img_col_idx:
                    with lock:
                        if row_index < len(queue):
                            image_data_to_show = queue[row_index].get('start_image_data')
                elif col_index == end_img_col_idx:
                     with lock:
                        if row_index < len(queue):
                            image_data_to_show = queue[row_index].get('end_image_data')

                if image_data_to_show:
                    return gr.update(), gr.update(value=image_data_to_show), gr.update(visible=True)
                else:
                    return gr.update(), gr.update(), gr.update(visible=False)
            def refresh_gallery_on_trigger(state):
                if(state.get("update_gallery", False)):
                    state['update_gallery'] = False
                    return gr.update(value=state.get("file_list", []))
            selected_indices = gr.State([])
            queue_df.select(
                fn=handle_selection,
                inputs=None,
                outputs=[queue_df, modal_image_display, modal_container],
            )
            gallery_update_trigger.change(
                fn=refresh_gallery_on_trigger,
                inputs=[state],
                outputs=[output]
            )
            queue_df.change(
                fn=refresh_gallery,
                inputs=[state],
                outputs=[gallery_update_trigger]
            )
        save_settings_btn.click( fn=validate_wizard_prompt, inputs =[state, wizard_prompt_activated_var, wizard_variables_var,  prompt, wizard_prompt, *prompt_vars] , outputs= [prompt]).then(
            save_settings, inputs = [state, prompt, image_prompt_type_radio, video_length, resolution, num_inference_steps, seed, repeat_generation, multi_images_gen_type, guidance_scale, flow_shift, negative_prompt, 
                                                         loras_choices, loras_mult_choices, tea_cache_setting, tea_cache_start_step_perc, RIFLEx_setting, slg_switch, slg_layers,
                                                         slg_start_perc, slg_end_perc, cfg_star_switch, cfg_zero_step  ], outputs = [])
        save_lset_btn.click(validate_save_lset, inputs=[lset_name], outputs=[apply_lset_btn, refresh_lora_btn, delete_lset_btn, save_lset_btn,confirm_save_lset_btn, cancel_lset_btn, save_lset_prompt_drop])
        confirm_save_lset_btn.click(fn=validate_wizard_prompt, inputs =[state, wizard_prompt_activated_var, wizard_variables_var, prompt, wizard_prompt, *prompt_vars] , outputs= [prompt]).then(
        save_lset, inputs=[state, lset_name, loras_choices, loras_mult_choices, prompt, save_lset_prompt_drop], outputs=[lset_name, apply_lset_btn,refresh_lora_btn, delete_lset_btn, save_lset_btn, confirm_save_lset_btn, cancel_lset_btn, save_lset_prompt_drop])
        delete_lset_btn.click(validate_delete_lset, inputs=[lset_name], outputs=[apply_lset_btn, refresh_lora_btn, delete_lset_btn, save_lset_btn,confirm_delete_lset_btn, cancel_lset_btn ])
        confirm_delete_lset_btn.click(delete_lset, inputs=[state, lset_name], outputs=[lset_name, apply_lset_btn, refresh_lora_btn, delete_lset_btn, save_lset_btn,confirm_delete_lset_btn, cancel_lset_btn ])
        cancel_lset_btn.click(cancel_lset, inputs=[], outputs=[apply_lset_btn, refresh_lora_btn, delete_lset_btn, save_lset_btn, confirm_delete_lset_btn,confirm_save_lset_btn, cancel_lset_btn,save_lset_prompt_drop ])
        apply_lset_btn.click(apply_lset, inputs=[state, wizard_prompt_activated_var, lset_name,loras_choices, loras_mult_choices, prompt], outputs=[wizard_prompt_activated_var, loras_choices, loras_mult_choices, prompt]).then(
            fn = fill_wizard_prompt, inputs = [state, wizard_prompt_activated_var, prompt, wizard_prompt], outputs = [ wizard_prompt_activated_var, wizard_variables_var, prompt, wizard_prompt, prompt_column_advanced, prompt_column_wizard, prompt_column_wizard_vars, *prompt_vars]
        )
        refresh_lora_btn.click(refresh_lora_list, inputs=[state, lset_name,loras_choices], outputs=[lset_name, loras_choices])
        refresh_lora_btn2.click(refresh_lora_list, inputs=[state, lset_name,loras_choices], outputs=[lset_name, loras_choices])
        download_loras_btn.click(fn=download_loras, inputs=[], outputs=[download_status_row, download_status, presets_column, loras_column]).then(fn=refresh_lora_list, inputs=[state, lset_name,loras_choices], outputs=[lset_name, loras_choices])
        output.select(select_video, state, None )
        original_inputs = [
            prompt,
            negative_prompt,
            resolution,
            video_length,
            seed,
            num_inference_steps,
            guidance_scale,
            flow_shift,
            embedded_guidance_scale,
            repeat_generation,
            multi_images_gen_type,
            tea_cache_setting,
            tea_cache_start_step_perc,
            loras_choices,
            loras_mult_choices,
            image_prompt_type_radio,
            image_to_continue,
            image_to_end,
            video_to_continue,
            max_frames,
            RIFLEx_setting,
            slg_switch, 
            slg_layers,
            slg_start_perc,
            slg_end_perc,
            cfg_star_switch,
            cfg_zero_step,
            state,
            gr.State(image2video)
        ]

        #generate_btn.click(
        #    fn=validate_wizard_prompt, inputs =[state, wizard_prompt_activated_var, wizard_variables_var,  prompt, wizard_prompt, *prompt_vars] , outputs= [prompt]
        #).then(
        generate_btn.click(
            fn=process_prompt_and_add_tasks,
            inputs=original_inputs,
            outputs=queue_df
        )
        close_modal_button.click(
            lambda: gr.update(visible=False),
            inputs=[],
            outputs=[modal_container]
        )
    return loras_column, loras_choices, presets_column, lset_name, header, state

def generate_configuration_tab():
    state_dict = {}
    state = gr.State(state_dict)
    gr.Markdown("Please click Apply Changes at the bottom so that the changes are effective. Some choices below may be locked if the app has been launched by specifying a config preset.")
    with gr.Column():
        index = transformer_choices_t2v.index(transformer_filename_t2v)
        index = 0 if index ==0 else index
        transformer_t2v_choice = gr.Dropdown(
            choices=[
                ("WAN 2.1 1.3B Text to Video 16 bits (recommended)- the small model for fast generations with low VRAM requirements", 0),
                ("WAN 2.1 14B Text to Video 16 bits - the default engine in its original glory, offers a slightly better image quality but slower and requires more RAM", 1),
                ("WAN 2.1 14B Text to Video quantized to 8 bits (recommended) - the default engine but quantized", 2),
            ],
            value= index,
            label="Transformer model for Text to Video",
            interactive= not lock_ui_transformer,   
            visible=True #not use_image2video
         )
        index = transformer_choices_i2v.index(transformer_filename_i2v)
        index = 0 if index ==0 else index
        transformer_i2v_choice = gr.Dropdown(
            choices=[
                ("WAN 2.1 - 480p 14B Image to Video 16 bits - the default engine in its original glory, offers a slightly better image quality but slower and requires more RAM", 0),
                ("WAN 2.1 - 480p 14B Image to Video quantized to 8 bits (recommended) - the default engine but quantized", 1),
                ("WAN 2.1 - 720p 14B Image to Video 16 bits - the default engine in its original glory, offers a slightly better image quality but slower and requires more RAM", 2),
                ("WAN 2.1 - 720p 14B Image to Video quantized to 8 bits - the default engine but quantized", 3),
                ("WAN 2.1 - Fun InP 1.3B 16 bits - the small model for fast generations with low VRAM requirements", 4),
                ("WAN 2.1 - Fun InP 14B 16 bits - Fun InP version in its original glory, offers a slightly better image quality but slower and requires more RAM", 5),
                ("WAN 2.1 - Fun InP 14B quantized to 8 bits - quantized Fun InP version", 6),
            ],
            value= index,
            label="Transformer model for Image to Video",
            interactive= not lock_ui_transformer,
            visible = True # use_image2video,
         )
        index = text_encoder_choices.index(text_encoder_filename)
        index = 0 if index ==0 else index
        text_encoder_choice = gr.Dropdown(
            choices=[
                ("UMT5 XXL 16 bits - unquantized text encoder, better quality uses more RAM", 0),
                ("UMT5 XXL quantized to 8 bits - quantized text encoder, slightly worse quality but uses less RAM", 1),
            ],
            value= index,
            label="Text Encoder model"
         )
        save_path_choice = gr.Textbox(
            label="Output Folder for Generated Videos",
            value=server_config.get("save_path", save_path)
        )
        def check(mode): 
            if not mode in attention_modes_installed:
                return " (NOT INSTALLED)"
            elif not mode in attention_modes_supported:
                return " (NOT SUPPORTED)"
            else:
                return ""
        attention_choice = gr.Dropdown(
            choices=[
                ("Auto : pick sage2 > sage > sdpa depending on what is installed", "auto"),
                ("Scale Dot Product Attention: default, always available", "sdpa"),
                ("Flash" + check("flash")+ ": good quality - requires additional install (usually complex to set up on Windows without WSL)", "flash"),
                # ("Xformers" + check("xformers")+ ": good quality - requires additional install (usually complex, may consume less VRAM to set up on Windows without WSL)", "xformers"),
                ("Sage" + check("sage")+ ": 30% faster but slightly worse quality - requires additional install (usually complex to set up on Windows without WSL)", "sage"),
                ("Sage2" + check("sage2")+ ": 40% faster but slightly worse quality - requires additional install (usually complex to set up on Windows without WSL)", "sage2"),
            ],
            value= attention_mode,
            label="Attention Type",
            interactive= not lock_ui_attention
         )
        gr.Markdown("Beware: when restarting the server or changing a resolution or video duration, the first step of generation for a duration / resolution may last a few minutes due to recompilation")
        compile_choice = gr.Dropdown(
            choices=[
                ("ON: works only on Linux / WSL", "transformer"),
                ("OFF: no other choice if you have Windows without using WSL", "" ),
            ],
            value= compile,
            label="Compile Transformer (up to 50% faster and 30% more frames but requires Linux / WSL and Flash or Sage attention)",
            interactive= not lock_ui_compile
         )              
        vae_config_choice = gr.Dropdown(
            choices=[
        ("Auto", 0),
        ("Disabled (faster but may require up to 22 GB of VRAM)", 1),
        ("256 x 256 : If at least 8 GB of VRAM", 2),
        ("128 x 128 : If at least 6 GB of VRAM", 3),
            ],
            value= vae_config,
            label="VAE Tiling - reduce the high VRAM requirements for VAE decoding and VAE encoding (if enabled it will be slower)"
         )
        boost_choice = gr.Dropdown(
            choices=[
                # ("Auto (ON if Video longer than 5s)", 0),
                ("ON", 1), 
                ("OFF", 2), 
            ],
            value=boost,
            label="Boost: Give a 10% speed speedup without losing quality at the cost of a litle VRAM (up to 1GB for max frames and resolution)"
        )
        profile_choice = gr.Dropdown(
            choices=[
        ("HighRAM_HighVRAM, profile 1: at least 48 GB of RAM and 24 GB of VRAM, the fastest for short videos a RTX 3090 / RTX 4090", 1),
        ("HighRAM_LowVRAM, profile 2 (Recommended): at least 48 GB of RAM and 12 GB of VRAM, the most versatile profile with high RAM, better suited for RTX 3070/3080/4070/4080 or for RTX 3090 / RTX 4090 with large pictures batches or long videos", 2),
        ("LowRAM_HighVRAM, profile 3: at least 32 GB of RAM and 24 GB of VRAM, adapted for RTX 3090 / RTX 4090 with limited RAM for good speed short video",3),
        ("LowRAM_LowVRAM, profile 4 (Default): at least 32 GB of RAM and 12 GB of VRAM, if you have little VRAM or want to generate longer videos",4),
        ("VerylowRAM_LowVRAM, profile 5: (Fail safe): at least 16 GB of RAM and 10 GB of VRAM, if you don't have much it won't be fast but maybe it will work",5)
            ],
            value= profile,
            label="Profile (for power users only, not needed to change it)"
         )
        default_ui_choice = gr.Dropdown(
            choices=[
                ("Text to Video", "t2v"),
                ("Image to Video", "i2v"),
            ],
            value= default_ui,
            label="Default mode when launching the App if not '--t2v' ot '--i2v' switch is specified when launching the server ",
         )                
        metadata_choice = gr.Dropdown(
            choices=[
                ("Export JSON files", "json"),
                ("Add metadata to video", "metadata"),
                ("Neither", "none")
            ],
            value=server_config.get("metadata_type", "metadata"),
            label="Metadata Handling"
        )
        reload_choice = gr.Dropdown(
            choices=[
                ("When changing tabs", 1), 
                ("When pressing generate", 2), 
            ],
            value=server_config.get("reload_model",2),
            label="Reload model"
        )

        clear_file_list_choice = gr.Dropdown(
            choices=[
                ("None", 0),
                ("Keep the last video", 1),
                ("Keep the last 5 videos", 5),
                ("Keep the last 10 videos", 10),
                ("Keep the last 20 videos", 20),
                ("Keep the last 30 videos", 30),
            ],
            value=server_config.get("clear_file_list", 0),
            label="Keep Previously Generated Videos when starting a Generation Batch"
        )

        
        msg = gr.Markdown()            
        apply_btn  = gr.Button("Apply Changes")
        apply_btn.click(
                fn=apply_changes,
                inputs=[
                    state,
                    transformer_t2v_choice,
                    transformer_i2v_choice,
                    text_encoder_choice,
                    save_path_choice,
                    attention_choice,
                    compile_choice,                            
                    profile_choice,
                    vae_config_choice,
                    metadata_choice,
                    default_ui_choice,
                    boost_choice,
                    clear_file_list_choice,
                    reload_choice,
                ],
                outputs= msg
        )

def generate_about_tab():
    gr.Markdown("<H2>Wan2.1GP - Wan 2.1 model for the GPU Poor by <B>DeepBeepMeep</B> (<A HREF='https://github.com/deepbeepmeep/Wan2GP'>GitHub</A>)</H2>")
    gr.Markdown("Original Wan 2.1 Model by <B>Alibaba</B> (<A HREF='https://github.com/Wan-Video/Wan2.1'>GitHub</A>)")
    gr.Markdown("Many thanks to:")
    gr.Markdown("- <B>Cocktail Peanuts</B> : QA and simple installation via Pinokio.computer")
    gr.Markdown("- <B>AmericanPresidentJimmyCarter</B> : added original support for Skip Layer Guidance")
    gr.Markdown("- <B>Tophness</B> : created multi tabs framework")
    gr.Markdown("- <B>Remade_AI</B> : for creating their awesome Loras collection")
    

def on_tab_select(t2v_state, i2v_state, evt: gr.SelectData):
    global lora_model_filename, use_image2video

    t2v_header = generate_header(transformer_filename_t2v, compile, attention_mode)
    i2v_header = generate_header(transformer_filename_i2v, compile, attention_mode)

    new_t2v = evt.index == 0
    new_i2v = evt.index == 1
    use_image2video = new_i2v

<<<<<<< HEAD
    if(server_config.get("reload_model",2) == 1):
        with lock:
            queue_empty = len(queue) == 0    
        if queue_empty:
            global wan_model, offloadobj
            if wan_model is not None:
                if offloadobj is not None:
                    offloadobj.release()
                offloadobj = None
                wan_model = None
                gc.collect()
                torch.cuda.empty_cache()
            wan_model, offloadobj, trans = load_models(use_image2video)
            del trans

    if new_t2v:
        lora_model_filename = t2v_state["loras_model"]
        if ("1.3B" in transformer_filename_t2v and not "1.3B" in lora_model_filename or "14B" in transformer_filename_t2v and not "14B" in lora_model_filename):
=======
    if new_t2v or new_i2v:
        state = i2v_state if new_i2v else t2v_state
        lora_model_filename = state["loras_model"]
        model_filename = model_needed(new_i2v)
        if ("1.3B" in model_filename and not "1.3B" in lora_model_filename or "14B" in model_filename and not "14B" in lora_model_filename):
>>>>>>> 71697bd7
            lora_dir = get_lora_dir(new_i2v)
            loras, loras_names, loras_presets, _, _, _, _ = setup_loras(new_i2v, None,  lora_dir, lora_preselected_preset, None)
            state["loras"] = loras
            state["loras_names"] = loras_names
            state["loras_presets"] = loras_presets
            state["loras_model"] = model_filename

            advanced =  state["advanced"]
            new_loras_choices = [(name, str(i)) for i, name in enumerate(loras_names)]
            lset_choices = [(preset, preset) for preset in loras_presets] + [(get_new_preset_msg(advanced), "")]
            visible = len(loras_names)>0
            if new_t2v:
                return [
                    gr.Column(visible= visible),
                    gr.Dropdown(choices=new_loras_choices,  visible=visible, value=[]),
                    gr.Column(visible= visible),
                    gr.Dropdown(choices=lset_choices, value=get_new_preset_msg(advanced), visible=visible),
                    t2v_header,
                    gr.Column(),
                    gr.Dropdown(),
                    gr.Column(),
                    gr.Dropdown(),
                    i2v_header,            
                ]
            else:
                return [
                    gr.Column(),
                    gr.Dropdown(),
                    gr.Column(),
                    gr.Dropdown(),
                    t2v_header,
                    gr.Column(visible= visible),
                    gr.Dropdown(choices=new_loras_choices,  visible=visible, value=[]),
                    gr.Column(visible= visible),
                    gr.Dropdown(choices=lset_choices, value=get_new_preset_msg(advanced), visible=visible),
                    i2v_header,            
                ]

    return [gr.Column(), gr.Dropdown(), gr.Column(), gr.Dropdown(), t2v_header,
            gr.Column(), gr.Dropdown(), gr.Column(), gr.Dropdown(), i2v_header]


def create_demo():
    css = """
        .title-with-lines {
            display: flex;
            align-items: center;
            margin: 30px 0;
        }
        .line {
            flex-grow: 1;
            height: 1px;
            background-color: #333;
        }
        h2 {
            margin: 0 20px;
            white-space: nowrap;
        }
        .queue-item {
            border: 1px solid #ccc;
            padding: 10px;
            margin: 5px 0;
            border-radius: 5px;
        }
        .current {
            background: #f8f9fa;
            border-left: 4px solid #007bff;
        }
        .task-header {
            display: flex;
            justify-content: space-between;
            margin-bottom: 5px;
        }
        .progress-container {
            height: 10px;
            background: #e9ecef;
            border-radius: 5px;
            overflow: hidden;
        }
        .progress-bar {
            height: 100%;
            background: #007bff;
            transition: width 0.3s ease;
        }
        .task-details {
            display: flex;
            justify-content: space-between;
            font-size: 0.9em;
            color: #6c757d;
            margin-top: 5px;
        }
        .task-prompt {
            font-size: 0.8em;
            color: #868e96;
            margin-top: 5px;
            white-space: nowrap;
            overflow: hidden;
            text-overflow: ellipsis;
        }
        #queue_df td:nth-child(-n+6) {
            cursor: default !important;
            pointer-events: none;
        }
        #queue_df th {
            pointer-events: none;
        }
        #queue_df table {
            overflow: hidden !important;
        }
        #queue_df::-webkit-scrollbar {
            display: none !important;
        }
        #queue_df {
            scrollbar-width: none !important;
            -ms-overflow-style: none !important;
        }
        #queue_df td:nth-child(1) {
            width: 100px;
        }
        #queue_df td:nth-child(6) {
            width: auto;
            min-width: 200px;
        }
        #queue_df td:nth-child(7),
        #queue_df td:nth-child(8),
        #queue_df td:nth-child(9) {
            cursor: pointer;
            text-align: center;
            font-weight: bold;
            width: 60px;
            text-align: center;
            padding: 2px !important;
            cursor: pointer;
        }
        #queue_df td:nth-child(10) img,
        #queue_df td:nth-child(11) img {
            max-width: 50px;
            max-height: 50px;
            object-fit: contain;
            display: block;
            margin: auto;
        }
        #image-modal-container {
            position: fixed;
            top: 0;
            left: 0;
            width: 100%;
            height: 100%;
            background-color: rgba(0, 0, 0, 0.7);
            justify-content: center;
            align-items: center;
            z-index: 1000;
            padding: 20px;
            box-sizing: border-box;
        }
        #image-modal-container > div {
             background-color: white;
             padding: 15px;
             border-radius: 8px;
             max-width: 90%;
             max-height: 90%;
             overflow: auto;
             position: relative;
             display: flex;
             flex-direction: column;
        }
         #image-modal-container img {
             max-width: 100%;
             max-height: 80vh;
             object-fit: contain;
             margin-top: 10px;
         }
         #image-modal-close-button-row {
             display: flex;
             justify-content: flex-end;
         }
         #image-modal-close-button-row button {
            cursor: pointer;
         }
    """
    with gr.Blocks(css=css, theme=gr.themes.Soft(primary_hue="sky", neutral_hue="slate", text_size="md")) as demo:
        gr.Markdown("<div align=center><H1>Wan 2.1<SUP>GP</SUP> v3.3 <FONT SIZE=4>by <I>DeepBeepMeep</I></FONT> <FONT SIZE=3> (<A HREF='https://github.com/deepbeepmeep/Wan2GP'>Updates</A>)</FONT SIZE=3></H1></div>")
        gr.Markdown("<FONT SIZE=3>Welcome to Wan 2.1GP a super fast and low VRAM AI Video Generator !</FONT>")
        
        with gr.Accordion("Click here for some Info on how to use Wan2GP", open = False):
            gr.Markdown("The VRAM requirements will depend greatly of the resolution and the duration of the video, for instance :")
            gr.Markdown("- 848 x 480 with a 14B model: 80 frames (5s) : 8 GB of VRAM")
            gr.Markdown("- 848 x 480 with the 1.3B model: 80 frames (5s) : 5 GB of VRAM")
            gr.Markdown("- 1280 x 720 with a 14B model: 80 frames (5s): 11 GB of VRAM")
            gr.Markdown("It is not recommmended to generate a video longer than 8s (128 frames) even if there is still some VRAM left as some artifacts may appear")
            gr.Markdown("Please note that if your turn on compilation, the first denoising step of the first video generation will be slow due to the compilation. Therefore all your tests should be done with compilation turned off.")


        with gr.Tabs(selected="i2v" if use_image2video else "t2v") as main_tabs:
            with gr.Tab("Text To Video", id="t2v") as t2v_tab:
                t2v_loras_column, t2v_loras_choices, t2v_presets_column, t2v_lset_name, t2v_header, t2v_state = generate_video_tab()
            with gr.Tab("Image To Video", id="i2v") as i2v_tab:
                i2v_loras_column, i2v_loras_choices, i2v_presets_column, i2v_lset_name, i2v_header, i2v_state = generate_video_tab(True)
            if not args.lock_config:
                with gr.Tab("Configuration"):
                    generate_configuration_tab()
            with gr.Tab("About"):
                generate_about_tab()
        main_tabs.select(
            fn=on_tab_select,
            inputs=[t2v_state, i2v_state],
            outputs=[
                t2v_loras_column, t2v_loras_choices, t2v_presets_column, t2v_lset_name, t2v_header,
                i2v_loras_column, i2v_loras_choices, i2v_presets_column, i2v_lset_name, i2v_header
            ]
        )
        return demo

if __name__ == "__main__":
    threading.Thread(target=runner, daemon=True).start()
    os.environ["GRADIO_ANALYTICS_ENABLED"] = "False"
    server_port = int(args.server_port)
    if os.name == "nt":
        asyncio.set_event_loop_policy(asyncio.WindowsSelectorEventLoopPolicy())
    if server_port == 0:
        server_port = int(os.getenv("SERVER_PORT", "7860"))
    server_name = args.server_name
    if args.listen:
        server_name = "0.0.0.0"
    if len(server_name) == 0:
        server_name = os.getenv("SERVER_NAME", "localhost")      
    demo = create_demo()
    if args.open_browser:
        import webbrowser 
        if server_name.startswith("http"):
            url = server_name 
        else:
            url = "http://" + server_name 
        webbrowser.open(url + ":" + str(server_port), new = 0, autoraise = True)
    demo.launch(server_name=server_name, server_port=server_port, share=args.share, allowed_paths=[save_path])<|MERGE_RESOLUTION|>--- conflicted
+++ resolved
@@ -1126,29 +1126,6 @@
 def refresh_gallery(state):
     return state
 
-<<<<<<< HEAD
-=======
-def refresh_gallery(state, txt):
-    file_list = state.get("file_list", None)      
-    choice = state.get("selected",0)
-    if "in_progress" in state:
-        if state.get("last_selected", True):
-            choice = max(len(file_list) - 1,0)  
-
-    prompt = state.get("prompt", "")
-    if len(prompt) == 0:
-        return file_list, gr.Text(visible= False, value="")
-    else:
-        prompts_max = state.get("prompts_max",0) 
-        prompt_no = state.get("prompt_no",0)
-        if prompts_max >1 : 
-            label = f"Prompt ({prompt_no+1}/{prompts_max}) of Video being Generated"
-        else:
-            label = f"Prompt of Video being Generated"            
-        return gr.Gallery(selected_index=choice, value = file_list), gr.Text(visible= True, value=prompt, label=label)
-
-        
->>>>>>> 71697bd7
 def finalize_gallery(state):
     choice = 0
     if "in_progress" in state:
@@ -1452,7 +1429,8 @@
                     slg_start = slg_start/100,
                     slg_end = slg_end/100,
                     cfg_star_switch = cfg_star_switch,
-                    cfg_zero_step = cfg_zero_step, 
+                    cfg_zero_step = cfg_zero_step,
+                    add_frames_for_end_image = not "Fun" in transformer_filename_i2v                       
                 )
             else:
                 samples = wan_model.generate(
@@ -1488,7 +1466,6 @@
 
             gc.collect()
             torch.cuda.empty_cache()
-<<<<<<< HEAD
             s = str(e)
             keyword_list = ["vram", "VRAM", "memory","allocat"]
             VRAM_crash= False
@@ -1520,90 +1497,6 @@
         offload.last_offload_obj.unload_all()
         gc.collect()
         torch.cuda.empty_cache()
-=======
-            wan_model._interrupt = False
-            try:
-                if image2video:
-                    samples = wan_model.generate(
-                        prompt,
-                        image_to_continue[no].convert('RGB'),  
-                        image_to_end[no].convert('RGB') if image_to_end != None else None,  
-                        frame_num=(video_length // 4)* 4 + 1,
-                        max_area=MAX_AREA_CONFIGS[resolution], 
-                        shift=flow_shift,
-                        sampling_steps=num_inference_steps,
-                        guide_scale=guidance_scale,
-                        n_prompt=negative_prompt,
-                        seed=seed,
-                        offload_model=False,
-                        callback=callback,
-                        enable_RIFLEx = enable_RIFLEx,
-                        VAE_tile_size = VAE_tile_size,
-                        joint_pass = joint_pass,
-                        slg_layers = slg_layers,
-                        slg_start = slg_start/100,
-                        slg_end = slg_end/100,
-                        cfg_star_switch = cfg_star_switch,
-                        cfg_zero_step = cfg_zero_step,
-                        add_frames_for_end_image = not "Fun" in transformer_filename_i2v                       
-                    )
-
-                else:
-                    samples = wan_model.generate(
-                        prompt,
-                        frame_num=(video_length // 4)* 4 + 1,
-                        size=(width, height),
-                        shift=flow_shift,
-                        sampling_steps=num_inference_steps,
-                        guide_scale=guidance_scale,
-                        n_prompt=negative_prompt,
-                        seed=seed,
-                        offload_model=False,
-                        callback=callback,
-                        enable_RIFLEx = enable_RIFLEx,
-                        VAE_tile_size = VAE_tile_size,
-                        joint_pass = joint_pass,
-                        slg_layers = slg_layers,
-                        slg_start = slg_start/100,
-                        slg_end = slg_end/100,
-                        cfg_star_switch = cfg_star_switch,
-                        cfg_zero_step = cfg_zero_step,                       
-                    )
-            except Exception as e:
-                gen_in_progress = False
-                if temp_filename!= None and  os.path.isfile(temp_filename):
-                    os.remove(temp_filename)
-                offload.last_offload_obj.unload_all()
-                offload.unload_loras_from_model(trans)
-                # if compile:
-                #     cache_size = torch._dynamo.config.cache_size_limit                                      
-                #     torch.compiler.reset()
-                #     torch._dynamo.config.cache_size_limit = cache_size
-
-                gc.collect()
-                torch.cuda.empty_cache()
-                s = str(e)
-                keyword_list = ["vram", "VRAM", "memory","allocat"]
-                VRAM_crash= False
-                if any( keyword in s for keyword in keyword_list):
-                    VRAM_crash = True
-                else:
-                    stack = traceback.extract_stack(f=None, limit=5)
-                    for frame in stack:
-                        if any( keyword in frame.name for keyword in keyword_list):
-                            VRAM_crash = True
-                            break
-                state["prompt"] = ""
-                if VRAM_crash:
-                    raise gr.Error("The generation of the video has encountered an error: it is likely that you have unsufficient VRAM and you should therefore reduce the video resolution or its number of frames.")
-                else:
-                    raise gr.Error(f"The generation of the video has encountered an error, please check your terminal for more information. '{s}'")
-
-            if trans.enable_teacache:
-                print(f"Teacache Skipped Steps:{trans.teacache_skipped_steps}/{num_inference_steps}" )
-                trans.previous_residual_uncond = None
-                trans.previous_residual_cond = None
->>>>>>> 71697bd7
 
         if samples == None:
             end_time = time.time()
@@ -2630,7 +2523,6 @@
     new_i2v = evt.index == 1
     use_image2video = new_i2v
 
-<<<<<<< HEAD
     if(server_config.get("reload_model",2) == 1):
         with lock:
             queue_empty = len(queue) == 0    
@@ -2646,16 +2538,11 @@
             wan_model, offloadobj, trans = load_models(use_image2video)
             del trans
 
-    if new_t2v:
-        lora_model_filename = t2v_state["loras_model"]
-        if ("1.3B" in transformer_filename_t2v and not "1.3B" in lora_model_filename or "14B" in transformer_filename_t2v and not "14B" in lora_model_filename):
-=======
     if new_t2v or new_i2v:
         state = i2v_state if new_i2v else t2v_state
         lora_model_filename = state["loras_model"]
         model_filename = model_needed(new_i2v)
         if ("1.3B" in model_filename and not "1.3B" in lora_model_filename or "14B" in model_filename and not "14B" in lora_model_filename):
->>>>>>> 71697bd7
             lora_dir = get_lora_dir(new_i2v)
             loras, loras_names, loras_presets, _, _, _, _ = setup_loras(new_i2v, None,  lora_dir, lora_preselected_preset, None)
             state["loras"] = loras
